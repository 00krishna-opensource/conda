environment:
  global:
    # SDK v7.0 MSVC Express 2008's SetEnv.cmd script will fail if the
    # /E:ON and /V:ON options are not enabled in the batch script intepreter
    # See: http://stackoverflow.com/a/13751649/163740
    CMD_IN_ENV: "cmd /E:ON /V:ON /C .\\tools\\appveyor\\run_with_env.cmd"
  COVERALLS_REPO_TOKEN:
    secure: ZaE7K9EHorv40AjYhSuWtQeRAsMN1+QqPf7u8rOlvEY50kdaHj87Mh5GIDZgJBzj

  matrix:
    - PYTHON: "C:\\Python27_64"
      PYTHON_VERSION: "2.7"
      PYTHON_ARCH: "64"
    # - PYTHON: "C:\\Python34_64"
    #   PYTHON_VERSION: "3.4"
    #   PYTHON_ARCH: "64"
    - PYTHON: "C:\\Python35_64"
      PYTHON_VERSION: "3.5"
      PYTHON_ARCH: "64"
    # - PYTHON: "C:\\Python27_32"
    #   PYTHON_VERSION: "2.7"
    #   PYTHON_ARCH: "32"
    - PYTHON: "C:\\Python35_32"
      PYTHON_VERSION: "3.5"
      PYTHON_ARCH: "32"

init:
  - ECHO %PYTHON% %PYTHON_VERSION% %PYTHON_ARCH% %HOMEDRIVE%%HOMEPATH%

install:
  - powershell .\utils\appveyor-killold.ps1
  - call .\utils\appveyor-install.bat

# Not a .NET project, we build scikit-image in the install step instead
build: false

test_script:
<<<<<<< HEAD
  - call .\utils\appveyor-script.bat
=======
  - py.test --cov conda --cov-report term-missing conda tests --shell=cmd.exe --shell=bash.exe
>>>>>>> e285caa6

on_success:
  - pip install codecov coveralls scrutinizer-ocular
  - codecov --env PYTHON_VERSION
  # - coveralls && exit 0  # coveralls is a piece of crap and doesn't merge tests runs from Appveyor and Travis CI with the same commit hashes
  # - ocular && exit 0<|MERGE_RESOLUTION|>--- conflicted
+++ resolved
@@ -35,12 +35,8 @@
 build: false
 
 test_script:
-<<<<<<< HEAD
   - call .\utils\appveyor-script.bat
-=======
-  - py.test --cov conda --cov-report term-missing conda tests --shell=cmd.exe --shell=bash.exe
->>>>>>> e285caa6
-
+g
 on_success:
   - pip install codecov coveralls scrutinizer-ocular
   - codecov --env PYTHON_VERSION
