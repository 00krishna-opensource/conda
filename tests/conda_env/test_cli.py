--- conflicted
+++ resolved
@@ -6,14 +6,6 @@
 
 import pytest
 
-<<<<<<< HEAD
-=======
-from conda_env.exceptions import SpecNotFound
-from conda_env.cli.main import create_parser
-from conda_env.yaml import load as yaml_load
-
-from conda.base.context import context
->>>>>>> d5d002ac
 from conda.base.constants import ROOT_ENV_NAME
 from conda.base.context import context
 from conda.cli.common import list_prefixes
@@ -24,6 +16,7 @@
 from conda.install import rm_rf
 from conda_env.cli.main import create_parser
 from conda_env.exceptions import SpecNotFound
+from conda_env.yaml import load as yaml_load
 
 environment_1 = '''
 name: env-1
