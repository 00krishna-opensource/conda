# -*- coding: utf-8 -*-
from __future__ import absolute_import, division, print_function, unicode_literals

import bz2
from contextlib import contextmanager
from datetime import datetime
from glob import glob
import json
from json import loads as json_loads
from logging import DEBUG, getLogger
import os
from os.path import basename, dirname, exists, isdir, isfile, join, lexists, relpath
from random import sample
import re
from shlex import split
import shutil
from shutil import copyfile, rmtree
from subprocess import check_call
import sys
from tempfile import gettempdir
from unittest import TestCase
from uuid import uuid4

<<<<<<< HEAD
=======
import shutil

from conda._vendor.auxlib.ish import dals
from conda.gateways.anaconda_client import read_binstar_tokens
>>>>>>> 052a5e73
import pytest
import requests

from conda import CondaError, CondaMultiError
from conda._vendor.auxlib.entity import EntityEncoder
from conda.base.context import Context, context, reset_context
from conda.cli.main import generate_parser
from conda.cli.main_clean import configure_parser as clean_configure_parser
from conda.cli.main_config import configure_parser as config_configure_parser
from conda.cli.main_create import configure_parser as create_configure_parser
from conda.cli.main_info import configure_parser as info_configure_parser
from conda.cli.main_install import configure_parser as install_configure_parser
from conda.cli.main_list import configure_parser as list_configure_parser
from conda.cli.main_remove import configure_parser as remove_configure_parser
from conda.cli.main_search import configure_parser as search_configure_parser
from conda.cli.main_update import configure_parser as update_configure_parser
from conda.common.compat import PY2, iteritems, itervalues, text_type
from conda.common.io import argv, captured, disable_logger, env_var, replace_log_streams, \
    stderr_log_level
from conda.common.path import get_bin_directory_short_path, get_python_site_packages_short_path, \
    pyc_path
from conda.common.url import path_to_url
from conda.common.yaml import yaml_load
from conda.core.linked_data import get_python_version_for_prefix, \
    linked as install_linked, linked_data, linked_data_
from conda.core.package_cache import PackageCache
from conda.core.repodata import create_cache_dir
from conda.exceptions import CondaHTTPError, DryRunExit, PackageNotFoundError, RemoveError, \
    conda_exception_handler
from conda.gateways.anaconda_client import read_binstar_tokens
from conda.gateways.disk.create import mkdir_p
from conda.gateways.disk.delete import rm_rf
from conda.gateways.disk.update import touch
from conda.gateways.logging import TRACE
from conda.gateways.subprocess import subprocess_call
from conda.models.index_record import IndexRecord
from conda.utils import on_win

try:
    from unittest.mock import Mock, patch
except ImportError:
    from mock import Mock, patch

log = getLogger(__name__)
TRACE, DEBUG = TRACE, DEBUG  # these are so the imports aren't cleared, but it's easy to switch back and forth
TEST_LOG_LEVEL = DEBUG
PYTHON_BINARY = 'python.exe' if on_win else 'bin/python'
BIN_DIRECTORY = 'Scripts' if on_win else 'bin'
UINCODE_CHARACTERS = u"ōγђ家固한"
UINCODE_CHARACTERS = u"áêñßôç"


def escape_for_winpath(p):
    return p.replace('\\', '\\\\')


def make_temp_prefix(name=None, create_directory=True):
    tempdir = gettempdir()
    if PY2:
        dirpath = str(uuid4())[:8] if name is None else name
    else:
        random_unicode = ''.join(sample(UINCODE_CHARACTERS, len(UINCODE_CHARACTERS)))
        dirpath = (str(uuid4())[:4] + ' ' + random_unicode) if name is None else name
    prefix = join(tempdir, dirpath)
    os.makedirs(prefix)
    if create_directory:
        assert isdir(prefix)
    else:
        os.removedirs(prefix)
    return prefix


class Commands:
    CONFIG = "config"
    CLEAN = "clean"
    CREATE = "create"
    INFO = "info"
    INSTALL = "install"
    LIST = "list"
    REMOVE = "remove"
    SEARCH = "search"
    UPDATE = "update"


parser_config = {
    Commands.CONFIG: config_configure_parser,
    Commands.CLEAN: clean_configure_parser,
    Commands.CREATE: create_configure_parser,
    Commands.INFO: info_configure_parser,
    Commands.INSTALL: install_configure_parser,
    Commands.LIST: list_configure_parser,
    Commands.REMOVE: remove_configure_parser,
    Commands.SEARCH: search_configure_parser,
    Commands.UPDATE: update_configure_parser,
}


def run_command(command, prefix, *arguments, **kwargs):
    use_exception_handler = kwargs.get('use_exception_handler', False)
    arguments = list(arguments)
    p, sub_parsers = generate_parser()
    parser_config[command](sub_parsers)

    if command is Commands.CONFIG:
        arguments.append('--file "{0}"'.format(join(prefix, 'condarc')))
    if command in (Commands.LIST, Commands.CREATE, Commands.INSTALL,
                   Commands.REMOVE, Commands.UPDATE):
        arguments.append('-p "{0}"'.format(prefix))
    if command in (Commands.CREATE, Commands.INSTALL, Commands.REMOVE, Commands.UPDATE):
        arguments.extend(["-y", "-q"])

    arguments = list(map(escape_for_winpath, arguments))
    command_line = "{0} {1}".format(command, " ".join(arguments))
    split_command_line = split(command_line)

    args = p.parse_args(split_command_line)
    context._set_argparse_args(args)
    print("\n\nEXECUTING COMMAND >>> $ conda %s\n\n" % command_line, file=sys.stderr)
    with stderr_log_level(TEST_LOG_LEVEL, 'conda'), stderr_log_level(TEST_LOG_LEVEL, 'requests'):
        with argv(['python_api'] + split_command_line), captured() as c, replace_log_streams():
            if use_exception_handler:
                conda_exception_handler(args.func, args, p)
            else:
                args.func(args, p)
    print(c.stderr, file=sys.stderr)
    print(c.stdout, file=sys.stderr)
    if command is Commands.CONFIG:
        reload_config(prefix)
    return c.stdout, c.stderr


@contextmanager
def make_temp_env(*packages, **kwargs):
    prefix = kwargs.pop('prefix', None) or make_temp_prefix()
    assert isdir(prefix), prefix
    with disable_logger('fetch'), disable_logger('dotupdate'):
        try:
            # try to clear any config that's been set by other tests
            reset_context([os.path.join(prefix+os.sep, 'condarc')])
            run_command(Commands.CREATE, prefix, *packages)
            yield prefix
        finally:
            rmtree(prefix, ignore_errors=True)

@contextmanager
def make_temp_channel(packages):
    package_reqs = [pkg.replace('-', '=') for pkg in packages]
    package_names = [pkg.split('-')[0] for pkg in packages]

    with make_temp_env(*package_reqs) as prefix:
        for package in packages:
            assert_package_is_installed(prefix, package)
        data = [p for p in itervalues(linked_data(prefix)) if p['name'] in package_names]
        run_command(Commands.REMOVE, prefix, *package_names)
        for package in packages:
            assert not package_is_installed(prefix, package)
        assert_package_is_installed(prefix, 'python')

    repodata = {'info': {}, 'packages': {}}
    tarfiles = {}
    for package_data in data:
        pkg_data = package_data
        fname = pkg_data['fn']
        tarfiles[fname] = join(PackageCache.first_writable().pkgs_dir, fname)

        pkg_data = pkg_data.dump()
        for field in ('url', 'channel', 'schannel'):
            del pkg_data[field]
        repodata['packages'][fname] = IndexRecord(**pkg_data)

    with make_temp_env() as channel:
        subchan = join(channel, context.subdir)
        noarch_dir = join(channel, 'noarch')
        channel = path_to_url(channel)
        os.makedirs(subchan)
        os.makedirs(noarch_dir)
        for fname, tar_old_path in tarfiles.items():
            tar_new_path = join(subchan, fname)
            copyfile(tar_old_path, tar_new_path)

        with bz2.BZ2File(join(subchan, 'repodata.json.bz2'), 'w') as f:
            f.write(json.dumps(repodata, cls=EntityEncoder).encode('utf-8'))
        with bz2.BZ2File(join(noarch_dir, 'repodata.json.bz2'), 'w') as f:
            f.write(json.dumps({}, cls=EntityEncoder).encode('utf-8'))

        yield channel

def create_temp_location():
    tempdirdir = gettempdir()
    dirname = str(uuid4())[:8]
    return join(tempdirdir, dirname)


@contextmanager
def tempdir():
    prefix = create_temp_location()
    try:
        os.makedirs(prefix)
        yield prefix
    finally:
        if lexists(prefix):
            rm_rf(prefix)


def reload_config(prefix):
    prefix_condarc = join(prefix+os.sep, 'condarc')
    reset_context([prefix_condarc])


def package_is_installed(prefix, package, exact=False):
    packages = list(install_linked(prefix))
    if '::' in package:
        packages = list(map(text_type, packages))
    else:
        packages = list(map(lambda x: x.dist_name, packages))
    if exact:
        return package in packages
    return any(p.startswith(package) for p in packages)


def assert_package_is_installed(prefix, package, exact=False):
    if not package_is_installed(prefix, package, exact):
        print(list(install_linked(prefix)))
        raise AssertionError("package {0} is not in prefix".format(package))


def get_conda_list_tuple(prefix, package_name):
    stdout, stderr = run_command(Commands.LIST, prefix)
    stdout_lines = stdout.split('\n')
    package_line = next((line for line in stdout_lines
                         if line.lower().startswith(package_name + " ")), None)
    return package_line.split()


@pytest.mark.integration
class IntegrationTests(TestCase):

    def setUp(self):
        PackageCache.clear()

    def test_install_python2(self):
        with make_temp_env("python=2") as prefix:
            assert exists(join(prefix, PYTHON_BINARY))
            assert_package_is_installed(prefix, 'python-2')

            # regression test for #4513
            run_command(Commands.CONFIG, prefix, "--add channels https://repo.continuum.io/pkgs/not-a-channel")
            stdout, stderr = run_command(Commands.SEARCH, prefix, "python --json")
            packages = json.loads(stdout)
            assert len(packages) > 1

    def test_create_install_update_remove_smoketest(self):
        with make_temp_env("python=3.5") as prefix:
            assert exists(join(prefix, PYTHON_BINARY))
            assert_package_is_installed(prefix, 'python-3')

            run_command(Commands.INSTALL, prefix, 'flask=0.10')
            assert_package_is_installed(prefix, 'flask-0.10.1')
            assert_package_is_installed(prefix, 'python-3')

            # Test force reinstall  # TODO: this actually doesn't ensure that package was reinstalled
            run_command(Commands.INSTALL, prefix, '--force', 'flask=0.10')
            assert_package_is_installed(prefix, 'flask-0.10.1')
            assert_package_is_installed(prefix, 'python-3')

            run_command(Commands.UPDATE, prefix, 'flask')
            assert not package_is_installed(prefix, 'flask-0.10.1')
            assert_package_is_installed(prefix, 'flask')
            assert_package_is_installed(prefix, 'python-3')

            run_command(Commands.REMOVE, prefix, 'flask')
            assert not package_is_installed(prefix, 'flask-0.')
            assert_package_is_installed(prefix, 'python-3')

            run_command(Commands.INSTALL, prefix, '--revision 0')
            assert not package_is_installed(prefix, 'flask')
            assert_package_is_installed(prefix, 'python-3')

    @pytest.mark.xfail(strict=True)
    def test_non_root_conda(self):
        with make_temp_env("python=3.5") as prefix:
            self.assertRaises(CondaError, run_command, Commands.INSTALL, prefix, 'conda')
            assert not package_is_installed(prefix, 'conda')

            self.assertRaises(CondaError, run_command, Commands.INSTALL, prefix, 'constructor=1.0')
            # conda.exceptions.InstallError: Install error: Error: the following specs depend on
            # 'conda' and can only be installed into the root environment: constructor
            assert not package_is_installed(prefix, 'constructor')

    def test_noarch_python_package_with_entry_points(self):
        with make_temp_env("-c conda-test flask") as prefix:
            py_ver = get_python_version_for_prefix(prefix)
            sp_dir = get_python_site_packages_short_path(py_ver)
            py_file = sp_dir + "/flask/__init__.py"
            pyc_file = pyc_path(py_file, py_ver)
            assert isfile(join(prefix, py_file))
            assert isfile(join(prefix, pyc_file))
            exe_path = join(prefix, get_bin_directory_short_path(), 'flask')
            if on_win:
                exe_path += ".exe"
            assert isfile(exe_path)

            run_command(Commands.REMOVE, prefix, "flask")

            assert not isfile(join(prefix, py_file))
            assert not isfile(join(prefix, pyc_file))
            assert not isfile(exe_path)

    def test_noarch_python_package_without_entry_points(self):
        # regression test for #4546
        with make_temp_env("-c conda-test itsdangerous") as prefix:
            py_ver = get_python_version_for_prefix(prefix)
            sp_dir = get_python_site_packages_short_path(py_ver)
            py_file = sp_dir + "/itsdangerous.py"
            pyc_file = pyc_path(py_file, py_ver)
            assert isfile(join(prefix, py_file))
            assert isfile(join(prefix, pyc_file))

            run_command(Commands.REMOVE, prefix, "itsdangerous")

            assert not isfile(join(prefix, py_file))
            assert not isfile(join(prefix, pyc_file))

    def test_noarch_generic_package(self):
        with make_temp_env("-c conda-test font-ttf-inconsolata") as prefix:
            assert isfile(join(prefix, 'fonts', 'Inconsolata-Regular.ttf'))

    def test_create_empty_env(self):
        with make_temp_env() as prefix:
            assert exists(join(prefix, 'conda-meta/history'))

            list_output = run_command(Commands.LIST, prefix)
            stdout = list_output[0]
            stderr = list_output[1]
            expected_output = """# packages in environment at %s:
#

""" % prefix
            self.assertEqual(stdout, expected_output)
            self.assertEqual(stderr, '')

            revision_output = run_command(Commands.LIST, prefix, '--revisions')
            stdout = revision_output[0]
            stderr = revision_output[1]
            self.assertEquals(stderr, '')
            self.assertIsInstance(stdout, str)

    def test_list_with_pip_egg(self):
        with make_temp_env("python=3.5 pip") as prefix:
            check_call(PYTHON_BINARY + " -m pip install --egg --no-binary flask flask==0.10.1",
                       cwd=prefix, shell=True)
            stdout, stderr = run_command(Commands.LIST, prefix)
            stdout_lines = stdout.split('\n')
            assert any(line.endswith("<pip>") for line in stdout_lines
                       if line.lower().startswith("flask"))

    def test_list_with_pip_wheel(self):
        with make_temp_env("python=3.5 pip") as prefix:
            check_call(PYTHON_BINARY + " -m pip install flask==0.10.1",
                       cwd=prefix, shell=True)
            stdout, stderr = run_command(Commands.LIST, prefix)
            stdout_lines = stdout.split('\n')
            assert any(line.endswith("<pip>") for line in stdout_lines
                       if line.lower().startswith("flask"))

            # regression test for #3433
            run_command(Commands.INSTALL, prefix, "python=3.4")
            assert_package_is_installed(prefix, 'python-3.4.')

    def test_install_tarball_from_local_channel(self):
        # Regression test for #2812
        # install from local channel
        with make_temp_env() as prefix, make_temp_channel(["flask-0.10.1"]) as channel:
            run_command(Commands.INSTALL, prefix, '-c', channel, 'flask=0.10.1', '--json')
            assert_package_is_installed(prefix, channel + '::' + 'flask-')
            flask_fname = [p for p in itervalues(linked_data(prefix)) if p['name'] == 'flask'][0]['fn']

            run_command(Commands.REMOVE, prefix, 'flask')
            assert not package_is_installed(prefix, 'flask-0')

            # Regression test for 2970
            # install from build channel as a tarball
            tar_path = join(PackageCache.first_writable().pkgs_dir, flask_fname)
            conda_bld = join(dirname(PackageCache.first_writable().pkgs_dir), 'conda-bld')
            conda_bld_sub = join(conda_bld, context.subdir)
            if not isdir(conda_bld_sub):
                os.makedirs(conda_bld_sub)
            tar_bld_path = join(conda_bld_sub, basename(tar_path))
            copyfile(tar_path, tar_bld_path)
            # CondaFileNotFoundError: '/home/travis/virtualenv/python2.7.9/conda-bld/linux-64/flask-0.10.1-py27_2.tar.bz2'.
            run_command(Commands.INSTALL, prefix, tar_bld_path)
            assert_package_is_installed(prefix, 'flask-')

    @pytest.mark.xfail(on_win and datetime.now() < datetime(2017, 6, 1), strict=True,
                       reason="Something happened in the conda shell command PR."
                              "Probably caused by change in root path.")
    def test_tarball_install_and_bad_metadata(self):
        with make_temp_env("python flask=0.10.1 --json") as prefix:
            assert_package_is_installed(prefix, 'flask-0.10.1')
            flask_data = [p for p in itervalues(linked_data(prefix)) if p['name'] == 'flask'][0]
            run_command(Commands.REMOVE, prefix, 'flask')
            assert not package_is_installed(prefix, 'flask-0.10.1')
            assert_package_is_installed(prefix, 'python')

            flask_fname = flask_data['fn']
            tar_old_path = join(PackageCache.first_writable().pkgs_dir, flask_fname)

            assert isfile(tar_old_path)

            # regression test for #2886 (part 1 of 2)
            # install tarball from package cache, default channel
            run_command(Commands.INSTALL, prefix, tar_old_path)
            assert_package_is_installed(prefix, 'flask-0.')

            # regression test for #2626
            # install tarball with full path, outside channel
            tar_new_path = join(prefix, flask_fname)
            copyfile(tar_old_path, tar_new_path)
            run_command(Commands.INSTALL, prefix, '"%s"' % tar_new_path)
            assert_package_is_installed(prefix, 'flask-0')

            # regression test for #2626
            # install tarball with relative path, outside channel
            run_command(Commands.REMOVE, prefix, 'flask')
            assert not package_is_installed(prefix, 'flask-0.10.1')
            tar_new_path = relpath(tar_new_path)
            run_command(Commands.INSTALL, prefix, '"%s"' % tar_new_path)
            assert_package_is_installed(prefix, 'flask-0.')

            # regression test for #2886 (part 2 of 2)
            # install tarball from package cache, local channel
            run_command(Commands.REMOVE, prefix, 'flask', '--json')
            assert not package_is_installed(prefix, 'flask-0')
            run_command(Commands.INSTALL, prefix, tar_old_path)
            # The last install was from the `local::` channel
            assert_package_is_installed(prefix, 'flask-')

            # regression test for #2599
            linked_data_.clear()
            flask_metadata = glob(join(prefix, 'conda-meta', flask_fname[:-8] + '.json'))[-1]
            bad_metadata = join(prefix, 'conda-meta', 'flask.json')
            copyfile(flask_metadata, bad_metadata)
            assert not package_is_installed(prefix, 'flask', exact=True)
            assert_package_is_installed(prefix, 'flask-0.')

    def test_remove_all(self):
        with make_temp_env("python=2") as prefix:
            assert exists(join(prefix, PYTHON_BINARY))
            assert_package_is_installed(prefix, 'python-2')

            run_command(Commands.REMOVE, prefix, '--all')
            assert not exists(prefix)

    @pytest.mark.skipif(on_win, reason="nomkl not present on windows")
    def test_remove_features(self):
        with make_temp_env("python=2 numpy nomkl") as prefix:
            assert exists(join(prefix, PYTHON_BINARY))
            assert_package_is_installed(prefix, 'numpy')
            assert_package_is_installed(prefix, 'nomkl')
            assert not package_is_installed(prefix, 'mkl')

            run_command(Commands.REMOVE, prefix, '--features', 'nomkl')
            assert_package_is_installed(prefix, 'numpy')
            assert not package_is_installed(prefix, 'nomkl')
            assert_package_is_installed(prefix, 'mkl')

    @pytest.mark.skipif(on_win and context.bits == 32, reason="no 32-bit windows python on conda-forge")
    def test_dash_c_usage_replacing_python(self):
        # Regression test for #2606
        with make_temp_env("-c conda-forge python=3.5") as prefix:
            assert exists(join(prefix, PYTHON_BINARY))
            assert_package_is_installed(prefix, 'conda-forge::python-3.5')
            run_command(Commands.INSTALL, prefix, "decorator")
            assert_package_is_installed(prefix, 'conda-forge::python-3.5')

            with make_temp_env('--clone "%s"' % prefix) as clone_prefix:
                assert_package_is_installed(clone_prefix, 'conda-forge::python-3.5')
                assert_package_is_installed(clone_prefix, "decorator")

            # Regression test for #2645
            fn = glob(join(prefix, 'conda-meta', 'python-3.5*.json'))[-1]
            with open(fn) as f:
                data = json.load(f)
            for field in ('url', 'channel', 'schannel'):
                if field in data:
                    del data[field]
            with open(fn, 'w') as f:
                json.dump(data, f)
            linked_data_.clear()

            with make_temp_env('-c conda-forge --clone "%s"' % prefix) as clone_prefix:
                assert_package_is_installed(clone_prefix, 'python-3.5')
                assert_package_is_installed(clone_prefix, 'decorator')

    def test_install_prune(self):
        with make_temp_env("python=3 flask") as prefix:
            assert package_is_installed(prefix, 'flask')
            assert package_is_installed(prefix, 'python-3')
            run_command(Commands.REMOVE, prefix, "flask")
            assert not package_is_installed(prefix, 'flask')
            assert package_is_installed(prefix, 'itsdangerous')
            assert package_is_installed(prefix, 'python-3')

            with env_var("CONDA_PRUNE", "true", reset_context):
                run_command(Commands.INSTALL, prefix, 'pytz')

            assert not package_is_installed(prefix, 'itsdangerous')
            assert package_is_installed(prefix, 'pytz')
            assert package_is_installed(prefix, 'python-3')


    @pytest.mark.skipif(on_win, reason="mkl package not available on Windows")
    def test_install_features(self):
        with make_temp_env("python=2 numpy") as prefix:
            numpy_details = get_conda_list_tuple(prefix, "numpy")
            assert len(numpy_details) == 3 or 'nomkl' not in numpy_details[3]

            run_command(Commands.INSTALL, prefix, "nomkl")
            numpy_details = get_conda_list_tuple(prefix, "numpy")
            assert len(numpy_details) == 4 and 'nomkl' in numpy_details[3]

    def test_clone_offline_simple(self):
        with make_temp_env("python flask=0.10.1") as prefix:
            assert_package_is_installed(prefix, 'flask-0.10.1')
            assert_package_is_installed(prefix, 'python')

            with make_temp_env('--clone "%s"' % prefix, "--offline") as clone_prefix:
                assert context.offline
                assert_package_is_installed(clone_prefix, 'flask-0.10.1')
                assert_package_is_installed(clone_prefix, 'python')

    def test_conda_config_describe(self):
        with make_temp_env() as prefix:
            stdout, stderr = run_command(Commands.CONFIG, prefix, "--describe")
            assert not stderr
            for param_name in context.list_parameters():
                assert re.search(r'^%s \(' % param_name, stdout, re.MULTILINE)

    def test_conda_config_validate(self):
        with make_temp_env() as prefix:
            run_command(Commands.CONFIG, prefix, "--set ssl_verify no")
            stdout, stderr = run_command(Commands.CONFIG, prefix, "--validate")
            assert not stdout
            assert not stderr

            try:
                with open(join(prefix, 'condarc'), 'a') as fh:
                    fh.write('default_python: anaconda\n')
                    fh.write('ssl_verify: /path/doesnt/exist\n')
                reload_config(prefix)

                with pytest.raises(CondaMultiError) as exc:
                    run_command(Commands.CONFIG, prefix, "--validate")

                assert len(exc.value.errors) == 2
                assert "must be a boolean or a path to a certificate bundle" in str(exc.value)
                assert "default_python value 'anaconda' not of the form '[23].[0-9]'" in str(exc.value)
            finally:
                reset_context()

    def test_rpy_search(self):
        with make_temp_env("python=3.5") as prefix:
            run_command(Commands.CONFIG, prefix, "--add channels https://repo.continuum.io/pkgs/free")
            run_command(Commands.CONFIG, prefix, "--remove channels defaults")
            stdout, stderr = run_command(Commands.CONFIG, prefix, "--show", "--json")
            json_obj = json_loads(stdout)
            assert 'defaults' not in json_obj['channels']

            assert_package_is_installed(prefix, 'python')
            assert 'r' not in context.channels

            # assert conda search cannot find rpy2
            stdout, stderr = run_command(Commands.SEARCH, prefix, "rpy2", "--json")
            json_obj = json_loads(stdout.replace("Fetching package metadata ...", "").strip())

            assert bool(json_obj) is False

            # add r channel
            run_command(Commands.CONFIG, prefix, "--add channels r")
            stdout, stderr = run_command(Commands.CONFIG, prefix, "--show", "--json")
            json_obj = json_loads(stdout)
            assert 'r' in json_obj['channels']

            # assert conda search can now find rpy2
            stdout, stderr = run_command(Commands.SEARCH, prefix, "rpy2", "--json")
            json_obj = json_loads(stdout.replace("Fetching package metadata ...", "").strip())
            assert len(json_obj['rpy2']) > 1

    def test_clone_offline_multichannel_with_untracked(self):
        with make_temp_env("python=3.5") as prefix:
            run_command(Commands.CONFIG, prefix, "--add channels https://repo.continuum.io/pkgs/free")
            run_command(Commands.CONFIG, prefix, "--remove channels defaults")

            run_command(Commands.INSTALL, prefix, "-c conda-test flask")

            touch(join(prefix, 'test.file'))  # untracked file
            with make_temp_env("--clone '%s'" % prefix, "--offline") as clone_prefix:
                assert context.offline
                assert_package_is_installed(clone_prefix, 'python-3.5')
                assert_package_is_installed(clone_prefix, 'flask-0.11.1-py_0')
                assert isfile(join(clone_prefix, 'test.file'))  # untracked file

    def test_package_pinning(self):
        with make_temp_env("python=2.7 itsdangerous=0.23 pytz=2015.7") as prefix:
            assert package_is_installed(prefix, "itsdangerous-0.23")
            assert package_is_installed(prefix, "python-2.7")
            assert package_is_installed(prefix, "pytz-2015.7")

            with open(join(prefix, 'conda-meta', 'pinned'), 'w') as fh:
                fh.write("itsdangerous 0.23\n")

            run_command(Commands.UPDATE, prefix, "--all")
            assert package_is_installed(prefix, "itsdangerous-0.23")
            # assert not package_is_installed(prefix, "python-3.5")  # should be python-3.6, but it's not because of add_defaults_to_specs
            assert not package_is_installed(prefix, "python-2.7")  # add_defaults_to_specs is right now removed for python pinning, TODO: discuss

            assert not package_is_installed(prefix, "pytz-2015.7")
            assert package_is_installed(prefix, "pytz-")

            run_command(Commands.UPDATE, prefix, "--all --no-pin")
            assert not package_is_installed(prefix, "python-2.7")
            assert not package_is_installed(prefix, "itsdangerous-0.23")

    # @pytest.mark.skipif(not on_win, reason="shortcuts only relevant on Windows")
    # def test_shortcut_in_underscore_env_shows_message(self):
    #     prefix = make_temp_prefix("_" + str(uuid4())[:7])
    #     with make_temp_env(prefix=prefix):
    #         stdout, stderr = run_command(Commands.INSTALL, prefix, "console_shortcut")
    #         assert ("Environment name starts with underscore '_'.  "
    #                 "Skipping menu installation." in stderr)

    @pytest.mark.skipif(not on_win, reason="shortcuts only relevant on Windows")
    def test_shortcut_not_attempted_with_no_shortcuts_arg(self):
        prefix = make_temp_prefix("_" + str(uuid4())[:7])
        from menuinst.win32 import dirs as win_locations
        user_mode = 'user' if exists(join(sys.prefix, u'.nonadmin')) else 'system'
        shortcut_dir = win_locations[user_mode]["start"]
        shortcut_file = join(shortcut_dir, "Anaconda Prompt ({0}).lnk".format(basename(prefix)))
        with make_temp_env(prefix=prefix):
            stdout, stderr = run_command(Commands.INSTALL, prefix, "console_shortcut",
                                         "--no-shortcuts")
            assert ("Environment name starts with underscore '_'.  Skipping menu installation."
                    not in stderr)
            assert not isfile(shortcut_file)

    @pytest.mark.skipif(not on_win, reason="shortcuts only relevant on Windows")
    def test_shortcut_creation_installs_shortcut(self):
        from menuinst.win32 import dirs as win_locations
        user_mode = 'user' if exists(join(sys.prefix, u'.nonadmin')) else 'system'
        shortcut_dir = win_locations[user_mode]["start"]
        shortcut_dir = join(shortcut_dir, "Anaconda{0} ({1}-bit)"
                                          "".format(sys.version_info.major, context.bits))

        prefix = make_temp_prefix(str(uuid4())[:7])
        shortcut_file = join(shortcut_dir, "Anaconda Prompt ({0}).lnk".format(basename(prefix)))
        try:
            with make_temp_env("console_shortcut", prefix=prefix):
                assert package_is_installed(prefix, 'console_shortcut')
                assert isfile(shortcut_file), ("Shortcut not found in menu dir. "
                                               "Contents of dir:\n"
                                               "{0}".format(os.listdir(shortcut_dir)))

                # make sure that cleanup without specifying --shortcuts still removes shortcuts
                run_command(Commands.REMOVE, prefix, 'console_shortcut')
                assert not package_is_installed(prefix, 'console_shortcut')
                assert not isfile(shortcut_file)
        finally:
            rmtree(prefix, ignore_errors=True)
            if isfile(shortcut_file):
                os.remove(shortcut_file)

    @pytest.mark.skipif(not on_win, reason="shortcuts only relevant on Windows")
    def test_shortcut_absent_does_not_barf_on_uninstall(self):
        from menuinst.win32 import dirs as win_locations

        user_mode = 'user' if exists(join(sys.prefix, u'.nonadmin')) else 'system'
        shortcut_dir = win_locations[user_mode]["start"]
        shortcut_dir = join(shortcut_dir, "Anaconda{0} ({1}-bit)"
                                          "".format(sys.version_info.major, context.bits))

        prefix = make_temp_prefix(str(uuid4())[:7])
        shortcut_file = join(shortcut_dir, "Anaconda Prompt ({0}).lnk".format(basename(prefix)))
        assert not isfile(shortcut_file)

        try:
            # including --no-shortcuts should not get shortcuts installed
            with make_temp_env("console_shortcut", "--no-shortcuts", prefix=prefix):
                assert package_is_installed(prefix, 'console_shortcut')
                assert not isfile(shortcut_file)

                # make sure that cleanup without specifying --shortcuts still removes shortcuts
                run_command(Commands.REMOVE, prefix, 'console_shortcut')
                assert not package_is_installed(prefix, 'console_shortcut')
                assert not isfile(shortcut_file)
        finally:
            rmtree(prefix, ignore_errors=True)
            if isfile(shortcut_file):
                os.remove(shortcut_file)

    @pytest.mark.skipif(not on_win, reason="shortcuts only relevant on Windows")
    def test_shortcut_absent_when_condarc_set(self):
        from menuinst.win32 import dirs as win_locations
        user_mode = 'user' if exists(join(sys.prefix, u'.nonadmin')) else 'system'
        shortcut_dir = win_locations[user_mode]["start"]
        shortcut_dir = join(shortcut_dir, "Anaconda{0} ({1}-bit)"
                                          "".format(sys.version_info.major, context.bits))

        prefix = make_temp_prefix(str(uuid4())[:7])
        shortcut_file = join(shortcut_dir, "Anaconda Prompt ({0}).lnk".format(basename(prefix)))
        assert not isfile(shortcut_file)

        # set condarc shortcuts: False
        run_command(Commands.CONFIG, prefix, "--set shortcuts false")
        stdout, stderr = run_command(Commands.CONFIG, prefix, "--get", "--json")
        json_obj = json_loads(stdout)
        assert json_obj['rc_path'] == join(prefix, 'condarc')
        assert json_obj['get']['shortcuts'] is False

        try:
            with make_temp_env("console_shortcut", prefix=prefix):
                # including shortcuts: False from condarc should not get shortcuts installed
                assert package_is_installed(prefix, 'console_shortcut')
                assert not isfile(shortcut_file)

                # make sure that cleanup without specifying --shortcuts still removes shortcuts
                run_command(Commands.REMOVE, prefix, 'console_shortcut')
                assert not package_is_installed(prefix, 'console_shortcut')
                assert not isfile(shortcut_file)
        finally:
            rmtree(prefix, ignore_errors=True)
            if isfile(shortcut_file):
                os.remove(shortcut_file)

    def test_create_default_packages(self):
        # Regression test for #3453
        try:
            prefix = make_temp_prefix(str(uuid4())[:7])

            # set packages
            run_command(Commands.CONFIG, prefix, "--add create_default_packages python")
            run_command(Commands.CONFIG, prefix, "--add create_default_packages pip")
            run_command(Commands.CONFIG, prefix, "--add create_default_packages flask")
            stdout, stderr = run_command(Commands.CONFIG, prefix, "--show")
            yml_obj = yaml_load(stdout)
            assert yml_obj['create_default_packages'] == ['flask', 'pip', 'python']

            assert not package_is_installed(prefix, 'python-2')
            assert not package_is_installed(prefix, 'pytz')
            assert not package_is_installed(prefix, 'flask')

            with make_temp_env("python=2", "pytz", prefix=prefix):
                assert_package_is_installed(prefix, 'python-2')
                assert_package_is_installed(prefix, 'pytz')
                assert_package_is_installed(prefix, 'flask')

        finally:
            rmtree(prefix, ignore_errors=True)

    def test_create_default_packages_no_default_packages(self):
        try:
            prefix = make_temp_prefix(str(uuid4())[:7])

            # set packages
            run_command(Commands.CONFIG, prefix, "--add create_default_packages python")
            run_command(Commands.CONFIG, prefix, "--add create_default_packages pip")
            run_command(Commands.CONFIG, prefix, "--add create_default_packages flask")
            stdout, stderr = run_command(Commands.CONFIG, prefix, "--show")
            yml_obj = yaml_load(stdout)
            assert yml_obj['create_default_packages'] == ['flask', 'pip', 'python']

            assert not package_is_installed(prefix, 'python-2')
            assert not package_is_installed(prefix, 'pytz')
            assert not package_is_installed(prefix, 'flask')

            with make_temp_env("python=2", "pytz", "--no-default-packages", prefix=prefix):
                assert_package_is_installed(prefix, 'python-2')
                assert_package_is_installed(prefix, 'pytz')
                assert not package_is_installed(prefix, 'flask')

        finally:
            rmtree(prefix, ignore_errors=True)

    def test_create_dry_run(self):
        # Regression test for #3453
        prefix = '/some/place'
        with pytest.raises(DryRunExit):
            run_command(Commands.CREATE, prefix, "--dry-run")
        stdout, stderr = run_command(Commands.CREATE, prefix, "--dry-run", use_exception_handler=True)
        assert join('some', 'place') in stdout
        # TODO: This assert passes locally but fails on CI boxes; figure out why and re-enable
        # assert "The following empty environments will be CREATED" in stdout

        prefix = '/another/place'
        with pytest.raises(DryRunExit):
            run_command(Commands.CREATE, prefix, "flask", "--dry-run")
        stdout, stderr = run_command(Commands.CREATE, prefix, "flask", "--dry-run", use_exception_handler=True)
        assert "flask:" in stdout
        assert "python:" in stdout
        assert join('another', 'place') in stdout

    def test_packages_not_found(self):
        with make_temp_env() as prefix:
            with pytest.raises(PackageNotFoundError) as exc:
                run_command(Commands.INSTALL, prefix, "not-a-real-package")
            assert "not-a-real-package" in text_type(exc.value)

            stdout, stderr = run_command(Commands.INSTALL, prefix, "not-a-real-package",
                                         use_exception_handler=True)
            assert "not-a-real-package" in stderr

    @pytest.mark.skipif(on_win, reason="gawk is a windows only package")
    def test_search_gawk_not_win(self):
        with make_temp_env() as prefix:
            stdout, stderr = run_command(Commands.SEARCH, prefix, "gawk", "--json")
            json_obj = json_loads(stdout.replace("Fetching package metadata ...", "").strip())
            assert len(json_obj.keys()) == 0

    @pytest.mark.skipif(on_win, reason="gawk is a windows only package")
    def test_search_gawk_not_win_filter(self):
        with make_temp_env() as prefix:
            stdout, stderr = run_command(
                Commands.SEARCH, prefix, "gawk", "--platform", "win-64", "--json")
            json_obj = json_loads(stdout.replace("Fetching package metadata ...", "").strip())
            assert "gawk" in json_obj.keys()
            assert "m2-gawk" in json_obj.keys()
            assert len(json_obj.keys()) == 2

    @pytest.mark.skipif(not on_win, reason="gawk is a windows only package")
    def test_search_gawk_on_win(self):
        with make_temp_env() as prefix:
            stdout, stderr = run_command(Commands.SEARCH, prefix, "gawk", "--json")
            json_obj = json_loads(stdout.replace("Fetching package metadata ...", "").strip())
            assert "gawk" in json_obj.keys()
            assert "m2-gawk" in json_obj.keys()
            assert len(json_obj.keys()) == 2

    @pytest.mark.skipif(not on_win, reason="gawk is a windows only package")
    def test_search_gawk_on_win_filter(self):
        with make_temp_env() as prefix:
            stdout, stderr = run_command(Commands.SEARCH, prefix, "gawk", "--platform",
                                         "linux-64", "--json")
            json_obj = json_loads(stdout.replace("Fetching package metadata ...", "").strip())
            assert len(json_obj.keys()) == 0

    @pytest.mark.timeout(30)
    def test_bad_anaconda_token_infinite_loop(self):
        # First, confirm we get a 401 UNAUTHORIZED response from anaconda.org
        response = requests.get("https://conda.anaconda.org/t/cqgccfm1mfma/data-portal/"
                                "%s/repodata.json" % context.subdir)
        assert response.status_code == 401

        try:
            prefix = make_temp_prefix(str(uuid4())[:7])
            channel_url = "https://conda.anaconda.org/t/cqgccfm1mfma/data-portal"
            run_command(Commands.CONFIG, prefix, "--add channels %s" % channel_url)
            stdout, stderr = run_command(Commands.CONFIG, prefix, "--show")
            yml_obj = yaml_load(stdout)
            assert yml_obj['channels'] == [channel_url, 'defaults']

            with pytest.raises(CondaHTTPError):
                run_command(Commands.SEARCH, prefix, "boltons", "--json")

            stdout, stderr = run_command(Commands.SEARCH, prefix, "boltons", "--json",
                                         use_exception_handler=True)
            json_obj = json.loads(stdout)
            assert json_obj['status_code'] == 401

        finally:
            rmtree(prefix, ignore_errors=True)
            reset_context()

    def test_anaconda_token_with_private_package(self):
        # TODO: should also write a test to use binstar_client to set the token,
        # then let conda load the token

        # Step 0. xfail if a token is set, for example when testing locally
        tokens = read_binstar_tokens()
        if tokens:
            pytest.xfail("binstar token found in global configuration")

        # Step 1. Make sure without the token we don't see the anyjson package
        try:
            prefix = make_temp_prefix(str(uuid4())[:7])
            channel_url = "https://conda.anaconda.org/kalefranz"
            run_command(Commands.CONFIG, prefix, "--add channels %s" % channel_url)
            run_command(Commands.CONFIG, prefix, "--remove channels defaults")
            stdout, stderr = run_command(Commands.CONFIG, prefix, "--show")
            yml_obj = yaml_load(stdout)
            assert yml_obj['channels'] == [channel_url]

            stdout, stderr = run_command(Commands.SEARCH, prefix, "anyjson", "--platform",
                                         "linux-64", "--json")
            json_obj = json_loads(stdout)
            assert len(json_obj) == 0

        finally:
            rmtree(prefix, ignore_errors=True)

        # Step 2. Now with the token make sure we can see the anyjson package
        try:
            prefix = make_temp_prefix(str(uuid4())[:7])
            channel_url = "https://conda.anaconda.org/t/zlZvSlMGN7CB/kalefranz"
            run_command(Commands.CONFIG, prefix, "--add channels %s" % channel_url)
            run_command(Commands.CONFIG, prefix, "--remove channels defaults")
            stdout, stderr = run_command(Commands.CONFIG, prefix, "--show")
            yml_obj = yaml_load(stdout)
            assert yml_obj['channels'] == [channel_url]

            stdout, stderr = run_command(Commands.SEARCH, prefix, "anyjson", "--platform",
                                         "linux-64", "--json")
            json_obj = json_loads(stdout)
            assert 'anyjson' in json_obj

        finally:
            rmtree(prefix, ignore_errors=True)

    def test_clean_index_cache(self):
        prefix = ''

        # make sure we have something in the index cache
        stdout, stderr = run_command(Commands.INFO, prefix, "flask --json")
        assert "flask" in json_loads(stdout)
        index_cache_dir = create_cache_dir()
        assert glob(join(index_cache_dir, "*.json"))

        # now clear it
        run_command(Commands.CLEAN, prefix, "--index-cache")
        assert not glob(join(index_cache_dir, "*.json"))

    def test_use_index_cache(self):
        from conda.connection import CondaSession

        prefix = make_temp_prefix("_" + str(uuid4())[:7])
        with make_temp_env(prefix=prefix):
            # First, clear the index cache to make sure we start with an empty cache.
            index_cache_dir = create_cache_dir()
            run_command(Commands.CLEAN, '', "--index-cache")
            assert not glob(join(index_cache_dir, "*.json"))

            # Then, populate the index cache.
            orig_get = CondaSession.get
            with patch.object(CondaSession, 'get', autospec=True) as mock_method:
                def side_effect(self, url, **kwargs):
                    # Make sure that we don't use the cache because of the
                    # corresponding HTTP header. This test is supposed to test
                    # whether the --use-index-cache causes the cache to be used.
                    result = orig_get(self, url, **kwargs)
                    for header in ['Etag', 'Last-Modified', 'Cache-Control']:
                        if header in result.headers:
                            del result.headers[header]
                    return result

                mock_method.side_effect = side_effect
                stdout, stderr = run_command(Commands.INFO, prefix, "flask --json")
                assert mock_method.called

            # Next run with --use-index-cache and make sure it actually hits the cache
            # and does not go out fetching index data remotely.
            with patch.object(CondaSession, 'get', autospec=True) as mock_method:
                def side_effect(self, url, **kwargs):
                    if url.endswith('/repodata.json') or url.endswith('/repodata.json.bz2'):
                        raise AssertionError('Index cache was not hit')
                    else:
                        return orig_get(self, url, **kwargs)

                mock_method.side_effect = side_effect
                run_command(Commands.INSTALL, prefix, "flask", "--json", "--use-index-cache")

    def test_offline_with_empty_index_cache(self):
        with make_temp_env() as prefix, make_temp_channel(['flask-0.10.1']) as channel:
            # Clear the index cache.
            index_cache_dir = create_cache_dir()
            run_command(Commands.CLEAN, '', "--index-cache")
            assert not exists(index_cache_dir)

            # Then attempt to install a package with --offline. The package (flask) is
            # available in a local channel, however its dependencies are not. Make sure
            # that a) it fails because the dependencies are not available and b)
            # we don't try to download the repodata from non-local channels but we do
            # download repodata from local channels.
            from conda.connection import CondaSession

            orig_get = CondaSession.get

            result_dict = {}
            def side_effect(self, url, **kwargs):
                if not url.startswith('file://'):
                    raise AssertionError('Attempt to fetch repodata: {}'.format(url))
                if url.startswith(channel):
                    result_dict['local_channel_seen'] = True
                return orig_get(self, url, **kwargs)

            with patch.object(CondaSession, 'get', autospec=True) as mock_method:
                mock_method.side_effect = side_effect

                # Fails because flask dependencies are not retrievable.
                with pytest.raises(PackageNotFoundError):
                    run_command(Commands.INSTALL, prefix, "-c", channel,
                                "flask", "--json", "--offline")

                # The mock should have been called with our local channel URL though.
                assert result_dict.get('local_channel_seen')

    def test_clean_tarballs_and_packages(self):
        pkgs_dir = PackageCache.first_writable().pkgs_dir
        mkdir_p(pkgs_dir)
        pkgs_dir_hold = pkgs_dir + '_hold'
        try:
            shutil.move(pkgs_dir, pkgs_dir_hold)
            with make_temp_env("flask") as prefix:
                pkgs_dir_contents = [join(pkgs_dir, d) for d in os.listdir(pkgs_dir)]
                pkgs_dir_dirs = [d for d in pkgs_dir_contents if isdir(d)]
                pkgs_dir_tarballs = [f for f in pkgs_dir_contents if f.endswith('.tar.bz2')]
                assert any(basename(d).startswith('flask-') for d in pkgs_dir_dirs)
                assert any(basename(f).startswith('flask-') for f in pkgs_dir_tarballs)

                run_command(Commands.CLEAN, prefix, "--packages --yes")
                run_command(Commands.CLEAN, prefix, "--tarballs --yes")

                pkgs_dir_contents = [join(pkgs_dir, d) for d in os.listdir(pkgs_dir)]
                pkgs_dir_dirs = [d for d in pkgs_dir_contents if isdir(d)]
                pkgs_dir_tarballs = [f for f in pkgs_dir_contents if f.endswith('.tar.bz2')]

                assert any(basename(d).startswith('flask-') for d in pkgs_dir_dirs)
                assert not any(basename(f).startswith('flask-') for f in pkgs_dir_tarballs)

            run_command(Commands.CLEAN, prefix, "--packages --yes")

            pkgs_dir_contents = [join(pkgs_dir, d) for d in os.listdir(pkgs_dir)]
            pkgs_dir_dirs = [d for d in pkgs_dir_contents if isdir(d)]
            assert not any(basename(d).startswith('flask-') for d in pkgs_dir_dirs)
        finally:
            rm_rf(pkgs_dir)
            shutil.move(pkgs_dir_hold, pkgs_dir)
            PackageCache.clear()

    def test_clean_source_cache(self):
        cache_dirs = {
            'source cache': text_type(context.src_cache),
            'git cache': text_type(context.git_cache),
            'hg cache': text_type(context.hg_cache),
            'svn cache': text_type(context.svn_cache),
        }

        assert all(isdir(d) for d in itervalues(cache_dirs))

        run_command(Commands.CLEAN, '', "--source-cache --yes")

        assert not all(isdir(d) for d in itervalues(cache_dirs))

    def test_install_mkdir(self):
        try:
            prefix = make_temp_prefix()
            assert isdir(prefix)
            run_command(Commands.INSTALL, prefix, "python=3.5.2", "--mkdir")
            assert_package_is_installed(prefix, "python-3.5.2")

            rm_rf(prefix)
            assert not isdir(prefix)

            # this part also a regression test for #4849
            run_command(Commands.INSTALL, prefix, "python-dateutil=2.6.0", "python=3.5.2", "--mkdir")
            assert_package_is_installed(prefix, "python-3.5.2")
            assert_package_is_installed(prefix, "python-dateutil-2.6.0")

        finally:
            rmtree(prefix, ignore_errors=True)

    def test_dont_remove_conda(self):
        pkgs_dirs = context.pkgs_dirs
        prefix = make_temp_prefix()
        with env_var('CONDA_ROOT_PREFIX', prefix, reset_context):
            with env_var('CONDA_PKGS_DIRS', ','.join(pkgs_dirs), reset_context):
                with make_temp_env(prefix=prefix):
                    stdout, stderr = run_command(Commands.INSTALL, prefix, "conda")
                    assert_package_is_installed(prefix, "conda-")
                    assert_package_is_installed(prefix, "pycosat-")

                    with pytest.raises(CondaMultiError) as exc:
                        run_command(Commands.REMOVE, prefix, 'conda')

                    assert any(isinstance(e, RemoveError) for e in exc.value.errors)
                    assert_package_is_installed(prefix, "conda-")
                    assert_package_is_installed(prefix, "pycosat-")

                    with pytest.raises(CondaMultiError) as exc:
                        run_command(Commands.REMOVE, prefix, 'pycosat')

                    assert any(isinstance(e, RemoveError) for e in exc.value.errors)
                    assert_package_is_installed(prefix, "conda-")
                    assert_package_is_installed(prefix, "pycosat-")

    def test_force_remove(self):
        with make_temp_env() as prefix:
            stdout, stderr = run_command(Commands.INSTALL, prefix, "flask")
            assert package_is_installed(prefix, "flask-")
            assert package_is_installed(prefix, "jinja2-")

            stdout, stderr = run_command(Commands.REMOVE, prefix, "jinja2", "--force")
            assert not package_is_installed(prefix, "jinja2-")
            assert package_is_installed(prefix, "flask-")

            stdout, stderr = run_command(Commands.REMOVE, prefix, "flask")
            assert not package_is_installed(prefix, "flask-")


    def test_transactional_rollback_simple(self):
        from conda.core.path_actions import CreateLinkedPackageRecordAction
        with patch.object(CreateLinkedPackageRecordAction, 'execute') as mock_method:
            with make_temp_env() as prefix:
                mock_method.side_effect = KeyError('Bang bang!!')
                with pytest.raises(CondaMultiError):
                    run_command(Commands.INSTALL, prefix, 'openssl')
                assert not package_is_installed(prefix, 'openssl')

    def test_transactional_rollback_upgrade_downgrade(self):
        with make_temp_env("python=3.5") as prefix:
            assert exists(join(prefix, PYTHON_BINARY))
            assert_package_is_installed(prefix, 'python-3')

            run_command(Commands.INSTALL, prefix, 'flask=0.10.1')
            assert_package_is_installed(prefix, 'flask-0.10.1')

            from conda.core.path_actions import CreateLinkedPackageRecordAction
            with patch.object(CreateLinkedPackageRecordAction, 'execute') as mock_method:
                mock_method.side_effect = KeyError('Bang bang!!')
                with pytest.raises(CondaMultiError):
                    run_command(Commands.INSTALL, prefix, 'flask=0.11.1')
                assert_package_is_installed(prefix, 'flask-0.10.1')

    @pytest.mark.skipif(on_win, reason="openssl only has a postlink script on unix")
    def test_run_script_called(self):
        import conda.core.link
        with patch.object(conda.core.link, 'subprocess_call') as rs:
            with make_temp_env("openssl=1.0.2j --no-deps") as prefix:
                assert_package_is_installed(prefix, 'openssl-')
                assert rs.call_count == 1

    def test_conda_info_python(self):
        stdout, stderr = run_command(Commands.INFO, None, "python=3.5")
        assert "python 3.5.1 0" in stdout

    def test_toolz_cytoolz_package_cache_regression(self):
        with make_temp_env("python=3.5") as prefix:
            pkgs_dir = join(prefix, 'pkgs')
            with env_var('CONDA_PKGS_DIRS', pkgs_dir, reset_context):
                assert context.pkgs_dirs == (pkgs_dir,)
                run_command(Commands.INSTALL, prefix, "-c conda-forge toolz cytoolz")
                assert_package_is_installed(prefix, 'toolz-')

    def test_remove_spellcheck(self):
        with make_temp_env("numpy=1.12") as prefix:
            assert exists(join(prefix, PYTHON_BINARY))
            assert_package_is_installed(prefix, 'numpy')

            with pytest.raises(PackageNotFoundError) as exc:
                run_command(Commands.REMOVE, prefix, 'numpi')

            exc_string = '%r' % exc.value
            assert exc_string == "PackageNotFoundError: No packages named 'numpi' found to remove from environment."

            assert_package_is_installed(prefix, 'numpy')

    def test_conda_list_json(self):
        def pkg_info(s):
            # function from nb_conda/envmanager.py
            if hasattr(s, 'rsplit'):  # proxy for isinstance(s, six.string_types)
                name, version, build = s.rsplit('-', 2)
                return {
                    'name': name,
                    'version': version,
                    'build': build
                }
            else:
                return {
                    'name': s['name'],
                    'version': s['version'],
                    'build': s.get('build_string') or s['build']
                }

        with make_temp_env("python=3.5.2") as prefix:
            stdout, stderr = run_command(Commands.LIST, prefix, '--json')
            stdout_json = json.loads(stdout)
            packages = [pkg_info(package) for package in stdout_json]
            python_package = next((p for p in packages if p['name'] == 'python'), None)
            assert python_package['version'] == '3.5.2'


@pytest.mark.integration
class PrivateEnvIntegrationTests(TestCase):

    def setUp(self):
        PackageCache.clear()

        self.pkgs_dirs = ','.join(context.pkgs_dirs)
        self.prefix = create_temp_location()
        run_command(Commands.CREATE, self.prefix)

        self.preferred_env = "_spiffy-test-app_"
        self.preferred_env_prefix = join(self.prefix, 'envs', self.preferred_env)

        # self.save_path_conflict = os.environ.get('CONDA_PATH_CONFLICT')
        self.saved_values = {}
        self.saved_values['CONDA_ROOT_PREFIX'] = os.environ.get('CONDA_ROOT_PREFIX')
        self.saved_values['CONDA_PKGS_DIRS'] = os.environ.get('CONDA_PKGS_DIRS')
        self.saved_values['CONDA_ENABLE_PRIVATE_ENVS'] = os.environ.get('CONDA_ENABLE_PRIVATE_ENVS')

        # os.environ['CONDA_PATH_CONFLICT'] = 'prevent'
        os.environ['CONDA_ROOT_PREFIX'] = self.prefix
        os.environ['CONDA_PKGS_DIRS'] = self.pkgs_dirs
        os.environ['CONDA_ENABLE_PRIVATE_ENVS'] = 'true'

        reset_context()

    def tearDown(self):
        rm_rf(self.prefix)

        for key, value in iteritems(self.saved_values):
            if value is not None:
                os.environ[key] = value
            else:
                del os.environ[key]

        reset_context()

    def exe_file(self, prefix, exe_name):
        if on_win:
            exe_name = exe_name + '.exe'
        return join(prefix, get_bin_directory_short_path(), exe_name)

    @patch.object(Context, 'prefix_specified')
    def test_simple_install_uninstall(self, prefix_specified):
        prefix_specified.__get__ = Mock(return_value=False)

        # >> simple progression install then uninstall <<
        run_command(Commands.INSTALL, self.prefix, "-c conda-test spiffy-test-app")
        assert not package_is_installed(self.prefix, "spiffy-test-app")
        assert isfile(self.exe_file(self.prefix, 'spiffy-test-app'))
        assert package_is_installed(self.preferred_env_prefix, "spiffy-test-app")
        with env_var('YABBA-DABBA', 'doo'):
            stdout, stderr, rc = subprocess_call(self.exe_file(self.prefix, 'spiffy-test-app'))
        assert not stderr
        assert rc == 0
        json_d = json.loads(stdout)
        assert json_d['YABBA-DABBA'] == 'doo'

        run_command(Commands.INSTALL, self.prefix, "-c conda-test uses-spiffy-test-app")
        assert not package_is_installed(self.prefix, "uses-spiffy-test-app")
        assert package_is_installed(self.preferred_env_prefix, "uses-spiffy-test-app")

        run_command(Commands.REMOVE, self.prefix, "uses-spiffy-test-app")
        assert not package_is_installed(self.preferred_env_prefix, "uses-spiffy-test-app")

        run_command(Commands.REMOVE, self.prefix, "spiffy-test-app")
        assert not package_is_installed(self.prefix, "spiffy-test-app")
        assert not isfile(self.exe_file(self.prefix, 'spiffy-test-app'))
        assert not package_is_installed(self.preferred_env_prefix, "spiffy-test-app")
        assert not isfile(self.exe_file(self.preferred_env_prefix, 'spiffy-test-app'))

    @patch.object(Context, 'prefix_specified')
    def test_install_dep_uninstall_base(self, prefix_specified):
        prefix_specified.__get__ = Mock(return_value=False)

        # >> install uses-spiffy-test-app, uninstall spiffy-test-app <<
        run_command(Commands.INSTALL, self.prefix, "-c conda-test uses-spiffy-test-app")
        assert package_is_installed(self.preferred_env_prefix, "spiffy-test-app")
        assert package_is_installed(self.preferred_env_prefix, "uses-spiffy-test-app")
        assert not package_is_installed(self.prefix, "spiffy-test-app")
        assert not package_is_installed(self.prefix, "uses-spiffy-test-app")

        with pytest.raises(PackageNotFoundError):
            run_command(Commands.REMOVE, self.prefix, "spiffy-test-app")
        assert package_is_installed(self.preferred_env_prefix, "spiffy-test-app")
        assert isfile(self.exe_file(self.preferred_env_prefix, 'spiffy-test-app'))
        assert package_is_installed(self.preferred_env_prefix, "uses-spiffy-test-app")
        assert not package_is_installed(self.prefix, "spiffy-test-app")
        assert not isfile(self.exe_file(self.prefix, 'spiffy-test-app'))

        run_command(Commands.REMOVE, self.prefix, "uses-spiffy-test-app")
        assert not package_is_installed(self.preferred_env_prefix, "uses-spiffy-test-app")

        # this part tests that the private environment was fully pruned
        assert not package_is_installed(self.preferred_env_prefix, "spiffy-test-app")
        assert not isfile(self.exe_file(self.preferred_env_prefix, 'spiffy-test-app'))

    @patch.object(Context, 'prefix_specified')
    def test_install_base_1_then_update(self, prefix_specified):
        prefix_specified.__get__ = Mock(return_value=False)

        # >> install spiffy-test-app 1.0, then update <<
        run_command(Commands.INSTALL, self.prefix, "-c conda-test spiffy-test-app=1")
        assert package_is_installed(self.prefix, "spiffy-test-app")

        run_command(Commands.UPDATE, self.prefix, "-c conda-test spiffy-test-app")
        assert not package_is_installed(self.prefix, "spiffy-test-app")
        assert package_is_installed(self.preferred_env_prefix, "spiffy-test-app")

        run_command(Commands.REMOVE, self.prefix, "spiffy-test-app")
        assert not package_is_installed(self.preferred_env_prefix, "spiffy-test-app")

    @patch.object(Context, 'prefix_specified')
    def test_install_base_then_remove_from_private_env(self, prefix_specified):
        prefix_specified.__get__ = Mock(return_value=False)

        # >> install spiffy-test-app, then remove from preferred env <<
        run_command(Commands.INSTALL, self.prefix, "-c conda-test spiffy-test-app")
        assert package_is_installed(self.preferred_env_prefix, "spiffy-test-app")

        run_command(Commands.REMOVE, self.preferred_env_prefix, "spiffy-test-app")
        assert not package_is_installed(self.prefix, "spiffy-test-app")
        assert not isfile(self.exe_file(self.prefix, 'spiffy-test-app'))
        assert not package_is_installed(self.preferred_env_prefix, "spiffy-test-app")
        assert not isfile(self.exe_file(self.preferred_env_prefix, 'spiffy-test-app'))

    @patch.object(Context, 'prefix_specified')
    def test_install_base_1_then_install_base_2(self, prefix_specified):
        prefix_specified.__get__ = Mock(return_value=False)

        # >> install spiffy-test-app 1.0, then install spiffy-test-app 2.0 <<
        run_command(Commands.INSTALL, self.prefix, "-c conda-test spiffy-test-app=1")
        assert package_is_installed(self.prefix, "spiffy-test-app")

        run_command(Commands.INSTALL, self.prefix, "-c conda-test spiffy-test-app=2")
        assert not package_is_installed(self.prefix, "spiffy-test-app")
        assert package_is_installed(self.preferred_env_prefix, "spiffy-test-app")

        run_command(Commands.REMOVE, self.prefix, "spiffy-test-app")
        assert not package_is_installed(self.preferred_env_prefix, "spiffy-test-app")

    @patch.object(Context, 'prefix_specified')
    def test_install_base_2_then_install_base_1(self, prefix_specified):
        prefix_specified.__get__ = Mock(return_value=False)

        # >> install spiffy-test-app 2.0, then spiffy-test-app 1.0 <<
        run_command(Commands.INSTALL, self.prefix, "-c conda-test spiffy-test-app")
        assert package_is_installed(self.preferred_env_prefix, "spiffy-test-app")

        run_command(Commands.INSTALL, self.prefix, "-c conda-test spiffy-test-app=1")
        assert not package_is_installed(self.preferred_env_prefix, "spiffy-test-app")
        assert package_is_installed(self.prefix, "spiffy-test-app")

    @patch.object(Context, 'prefix_specified')
    def test_install_base_2_then_install_dep_1(self, prefix_specified):
        prefix_specified.__get__ = Mock(return_value=False)

        # install spiffy-test-app 2.0, then uses-spiffy-test-app 1.0,
        #   which should suck spiffy-test-app back to the root prefix
        run_command(Commands.INSTALL, self.prefix, "-c conda-test spiffy-test-app")
        assert package_is_installed(self.preferred_env_prefix, "spiffy-test-app")
        assert not package_is_installed(self.prefix, "spiffy-test-app")
        assert not package_is_installed(self.prefix, "uses-spiffy-test-app")
        assert not package_is_installed(self.preferred_env_prefix, "uses-spiffy-test-app")

        run_command(Commands.INSTALL, self.prefix, "-c conda-test uses-spiffy-test-app=1")
        assert package_is_installed(self.prefix, "spiffy-test-app-2")
        assert package_is_installed(self.prefix, "uses-spiffy-test-app")
        assert not package_is_installed(self.preferred_env_prefix, "spiffy-test-app")
        assert not package_is_installed(self.preferred_env_prefix, "uses-spiffy-test-app")

    @patch.object(Context, 'prefix_specified')
    def test_install_dep_2_then_install_base_1(self, prefix_specified):
        prefix_specified.__get__ = Mock(return_value=False)

        # install uses-spiffy-test-app 2.0, then spiffy-test-app 1.0,
        run_command(Commands.INSTALL, self.prefix, "-c conda-test uses-spiffy-test-app")
        assert package_is_installed(self.preferred_env_prefix, "uses-spiffy-test-app")
        assert package_is_installed(self.preferred_env_prefix, "spiffy-test-app")
        assert not isfile(self.exe_file(self.prefix, 'spiffy-test-app'))

        run_command(Commands.INSTALL, self.prefix, "-c conda-test spiffy-test-app=1")
        assert package_is_installed(self.preferred_env_prefix, "spiffy-test-app-2")
        assert package_is_installed(self.preferred_env_prefix, "uses-spiffy-test-app-2")
        assert package_is_installed(self.prefix, "spiffy-test-app-1")
        assert isfile(self.exe_file(self.prefix, 'spiffy-test-app'))

    @patch.object(Context, 'prefix_specified')
    def test_install_base_1_dep_2_together(self, prefix_specified):
        prefix_specified.__get__ = Mock(return_value=False)

        run_command(Commands.INSTALL, self.prefix, "-c conda-test spiffy-test-app=1 uses-spiffy-test-app")
        assert package_is_installed(self.preferred_env_prefix, "spiffy-test-app-2")
        assert package_is_installed(self.preferred_env_prefix, "uses-spiffy-test-app-2")
        assert package_is_installed(self.prefix, "spiffy-test-app-1")

    @patch.object(Context, 'prefix_specified')
    def test_a2(self, prefix_specified):
        prefix_specified.__get__ = Mock(return_value=False)

        run_command(Commands.INSTALL, self.prefix, "-c conda-test uses-spiffy-test-app")
        assert package_is_installed(self.preferred_env_prefix, "spiffy-test-app-2")
        assert package_is_installed(self.preferred_env_prefix, "uses-spiffy-test-app-2")
        assert not isfile(self.exe_file(self.prefix, 'spiffy-test-app'))
        assert isfile(self.exe_file(self.preferred_env_prefix, 'spiffy-test-app'))

        run_command(Commands.INSTALL, self.prefix, "-c conda-test needs-spiffy-test-app")
        assert package_is_installed(self.preferred_env_prefix, "spiffy-test-app-2")
        assert package_is_installed(self.preferred_env_prefix, "uses-spiffy-test-app-2")
        assert package_is_installed(self.prefix, "needs-spiffy-test-app")
        assert not package_is_installed(self.prefix, "uses-spiffy-test-app-2")
        assert isfile(self.exe_file(self.prefix, 'spiffy-test-app'))
        assert isfile(self.exe_file(self.preferred_env_prefix, 'spiffy-test-app'))

        run_command(Commands.REMOVE, self.prefix, "uses-spiffy-test-app")
        assert not package_is_installed(self.preferred_env_prefix, "spiffy-test-app-2")
        assert not package_is_installed(self.preferred_env_prefix, "uses-spiffy-test-app-2")
        assert package_is_installed(self.prefix, "needs-spiffy-test-app")
        assert not package_is_installed(self.prefix, "uses-spiffy-test-app-2")
        assert isfile(self.exe_file(self.prefix, 'spiffy-test-app'))
        assert not isfile(self.exe_file(self.preferred_env_prefix, 'spiffy-test-app'))

        run_command(Commands.REMOVE, self.prefix, "needs-spiffy-test-app")
        assert not package_is_installed(self.prefix, "needs-spiffy-test-app")
        assert package_is_installed(self.prefix, "spiffy-test-app-2")
        assert isfile(self.exe_file(self.prefix, 'spiffy-test-app'))

    @patch.object(Context, 'prefix_specified')
    def test_b2(self, prefix_specified):
        prefix_specified.__get__ = Mock(return_value=False)

        run_command(Commands.INSTALL, self.prefix, "-c conda-test spiffy-test-app uses-spiffy-test-app")
        assert package_is_installed(self.preferred_env_prefix, "spiffy-test-app-2")
        assert package_is_installed(self.preferred_env_prefix, "uses-spiffy-test-app")
        assert isfile(self.exe_file(self.prefix, 'spiffy-test-app'))

        run_command(Commands.INSTALL, self.prefix, "-c conda-test needs-spiffy-test-app")
        assert not package_is_installed(self.preferred_env_prefix, "spiffy-test-app-2")
        assert not package_is_installed(self.preferred_env_prefix, "uses-spiffy-test-app-2")
        assert package_is_installed(self.prefix, "needs-spiffy-test-app")
        assert package_is_installed(self.prefix, "spiffy-test-app-2")
        assert package_is_installed(self.prefix, "uses-spiffy-test-app")

    @patch.object(Context, 'prefix_specified')
    def test_c2(self, prefix_specified):
        prefix_specified.__get__ = Mock(return_value=False)

        run_command(Commands.INSTALL, self.prefix, "-c conda-test needs-spiffy-test-app")
        assert package_is_installed(self.prefix, "spiffy-test-app-2")
        assert package_is_installed(self.prefix, "needs-spiffy-test-app")
        assert not package_is_installed(self.preferred_env_prefix, "spiffy-test-app-2")

        run_command(Commands.INSTALL, self.prefix, "-c conda-test spiffy-test-app=2")  # nothing to do
        assert package_is_installed(self.prefix, "spiffy-test-app-2")
        assert package_is_installed(self.prefix, "needs-spiffy-test-app")
        assert not package_is_installed(self.preferred_env_prefix, "spiffy-test-app-2")

    @patch.object(Context, 'prefix_specified')
    def test_d2(self, prefix_specified):
        prefix_specified.__get__ = Mock(return_value=False)

        run_command(Commands.INSTALL, self.prefix, "-c conda-test spiffy-test-app")
        assert package_is_installed(self.preferred_env_prefix, "spiffy-test-app-2")
        assert isfile(self.exe_file(self.prefix, 'spiffy-test-app'))
        assert isfile(self.exe_file(self.preferred_env_prefix, 'spiffy-test-app'))

        run_command(Commands.INSTALL, self.prefix, "-c conda-test needs-spiffy-test-app")
        assert not package_is_installed(self.preferred_env_prefix, "spiffy-test-app-2")
        assert package_is_installed(self.prefix, "spiffy-test-app-2")
        assert package_is_installed(self.prefix, "needs-spiffy-test-app")
        assert not isfile(self.exe_file(self.preferred_env_prefix, 'spiffy-test-app'))<|MERGE_RESOLUTION|>--- conflicted
+++ resolved
@@ -21,13 +21,6 @@
 from unittest import TestCase
 from uuid import uuid4
 
-<<<<<<< HEAD
-=======
-import shutil
-
-from conda._vendor.auxlib.ish import dals
-from conda.gateways.anaconda_client import read_binstar_tokens
->>>>>>> 052a5e73
 import pytest
 import requests
 
