--- conflicted
+++ resolved
@@ -15,12 +15,8 @@
   - source ./utils/travis-bootstrap-conda.sh
   - conda install flake8 pytest mock
   - conda install pip
-<<<<<<< HEAD
-  - pip install pytest-cov radon
+  - pip install auxlib pytest-cov radon
   - pip install ruamel.yaml
-=======
-  - pip install auxlib pytest-cov radon
->>>>>>> 381d36cd
 
 script:
   - py.test --cov conda --cov-report xml tests
