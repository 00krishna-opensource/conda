--- conflicted
+++ resolved
@@ -66,11 +66,8 @@
           conda create -n blarg -yq --download-only python=3.4
           conda create -n blarg -yq --download-only python=3.5
           conda create -n blarg -yq --download-only python=3.6
-<<<<<<< HEAD
+          conda create -n blarg -yq --download-only python=3.7
           conda create -n blarg -yq --download-only python setuptools cython certifi
-=======
-          conda create -n blarg -yq --download-only python=3.7
->>>>>>> 3decbfdd
           conda create -n blarg -yq --download-only libpng=1.6.17
 
     - run:
