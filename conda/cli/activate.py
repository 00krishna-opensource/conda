--- conflicted
+++ resolved
@@ -6,13 +6,8 @@
 import sys
 
 from ..common.compat import on_win, text_type
-<<<<<<< HEAD
-from ..exceptions import (ArgumentError, CondaSystemExit, CondaValueError, TooFewArgumentsError,
-                          TooManyArgumentsError)
-=======
-from ..exceptions import (ArgumentError, CondaEnvironmentError, CondaSystemExit, CondaValueError,
+from ..exceptions import (ArgumentError, CondaSystemExit, CondaValueError,
                           TooFewArgumentsError, TooManyArgumentsError)
->>>>>>> 340600b2
 from ..utils import shells
 
 
@@ -163,11 +158,7 @@
 
         # this should throw an error and exit if the env or path can't be found.
         try:
-<<<<<<< HEAD
             prefix_from_arg(sys.argv[3], shell)
-=======
-            prefix = prefix_from_arg(sys.argv[3], shell)
->>>>>>> 340600b2
         except ValueError as e:
             raise CondaValueError(text_type(e))
 
