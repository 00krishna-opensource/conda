from __future__ import print_function, division, absolute_import

import errno
import os
from os.path import isdir, abspath
import re
import sys

on_win = sys.platform == "win32"


def help(command, shell):
    # sys.argv[1] will be ..checkenv in activate if an environment is already
    # activated
    # get grandparent process name to see which shell we're using
    if command in ('..activate', '..checkenv'):
        if shell in ["cmd.exe", "powershell.exe"]:
            sys.exit("""Usage: activate ENV

Adds the 'Scripts' and 'Library\\bin' directory of the environment ENV to the front of PATH.
ENV may either refer to just the name of the environment, or the full
prefix path.""")

        else:
            sys.exit("""Usage: source activate ENV

Adds the 'bin' directory of the environment ENV to the front of PATH.
ENV may either refer to just the name of the environment, or the full
prefix path.""")
    elif command == '..deactivate':
        if shell in ["cmd.exe", "powershell.exe"]:
            sys.exit("""Usage: deactivate

Removes the environment prefix, 'Scripts' and 'Library\\bin' directory
of the environment ENV from the front of PATH.""")
        else:
            sys.exit("""Usage: source deactivate

Removes the 'bin' directory of the environment activated with 'source
activate' from PATH. """)
    else:
        sys.exit("No help available for command %s" % sys.argv[1])


def prefix_from_arg(arg, shelldict):
    from conda.cli.common import find_prefix_name
    'Returns a platform-native path'
    # MSYS2 converts Unix paths to Windows paths with unix seps
    # so we must check for the drive identifier too.
    if shelldict['sep'] in arg and not re.match('[a-zA-Z]:', arg):
        # strip is removing " marks, not \ - look carefully
        native_path = shelldict['path_from'](arg)
        if isdir(abspath(native_path.strip("\""))):
            prefix = abspath(native_path.strip("\""))
        else:
            raise ValueError('could not find environment: %s' % native_path)
    else:
        prefix = find_prefix_name(arg.replace('/', os.path.sep))
        if prefix is None:
            raise ValueError('could not find environment: %s' % arg)
    return prefix


def binpath_from_arg(arg, shelldict):
    # prefix comes back as platform-native path
    prefix = prefix_from_arg(arg, shelldict=shelldict)
    if sys.platform == 'win32':
        paths = [
            prefix.rstrip("\\"),
            os.path.join(prefix, 'Library', 'mingw-w64', 'bin'),
            os.path.join(prefix, 'Library', 'usr', 'bin'),
            os.path.join(prefix, 'Library', 'bin'),
            os.path.join(prefix, 'Scripts'),
                ]
    else:
        paths = [
            os.path.join(prefix, 'bin'),
                ]
    # convert paths to shell-native paths
    return [shelldict['path_to'](path) for path in paths]

def pathlist_to_str(paths, escape_backslashes=True):
    """
    Format a path list, e.g., of bin paths to be added or removed,
    for user-friendly output.
    """
    path = ' and '.join(paths)
    if on_win and escape_backslashes:
        # escape for printing to console - ends up as single \
        path = re.sub(r'(?<!\\)\\(?!\\)', r'\\\\', path)
    else:
        path = path.replace("\\\\", "\\")
    return path


def main():
    from conda.config import root_env_name, root_dir
    from conda.utils import shells
    if '-h' in sys.argv or '--help' in sys.argv:
        # all execution paths sys.exit at end.
        help(sys.argv[1], sys.argv[2])

    if len(sys.argv) > 2:
        shell = sys.argv[2]
        shelldict = shells[shell]
    if sys.argv[1] == '..activate':
<<<<<<< HEAD
        path = get_path(shelldict)
        if len(sys.argv) == 4:
            binpath = binpath_from_arg(sys.argv[3], shelldict=shelldict)
            rootpath = binpath_from_arg(root_env_name, shelldict=shelldict)
        else:
            sys.exit("Error: ..activate expected exactly two arguments: shell and env name")
=======
        if len(sys.argv) != 4:
            sys.exit("Error: ..activate expected exactly two arguments: shell and env name")
        binpath = binpath_from_arg(sys.argv[3], shelldict=shelldict)
>>>>>>> 68228e1d
        pathlist_str = pathlist_to_str(binpath)
        sys.stderr.write("prepending %s to PATH\n" % shelldict['path_to'](pathlist_str))

        # prepend our new entries onto the existing path and make sure that the separator is native
        path = shelldict['pathsep'].join(binpath)

    # deactivation is handled completely in shell scripts - it restores backups of env variables.
    #    It is done in shell scripts because they handle state much better than we can here.

    elif sys.argv[1] == '..checkenv':
        if len(sys.argv) < 4:
            sys.exit("Invalid arguments to checkenv.  Need shell and env name/path")
        if len(sys.argv) > 4:
            sys.exit("Error: did not expect more than one argument.")
        if sys.argv[3].lower() == root_env_name.lower():
            # no need to check root env and try to install a symlink there
            sys.exit(0)

        # this should throw an error and exit if the env or path can't be found.
        try:
            prefix = prefix_from_arg(sys.argv[3], shelldict=shelldict)
        except ValueError as e:
            sys.exit(getattr(e, 'message', e))

        # Make sure an env always has the conda symlink
        try:
            import conda.install
            conda.install.symlink_conda(prefix, root_dir, shell)
        except (IOError, OSError) as e:
            if e.errno == errno.EPERM or e.errno == errno.EACCES:
                msg = ("Cannot activate environment {0}.\n"
                       "User does not have write access for conda symlinks."
                       .format(sys.argv[2]))
                sys.exit(msg)
            raise
        sys.exit(0)
    elif sys.argv[1] == '..changeps1':
        from conda.config import changeps1
        path = int(changeps1)

    else:
        # This means there is a bug in main.py
        raise ValueError("unexpected command")

    # This print is actually what sets the PATH or PROMPT variable.  The shell
    # script gets this value, and finishes the job.
    print(path)


if __name__ == '__main__':
    main()<|MERGE_RESOLUTION|>--- conflicted
+++ resolved
@@ -104,18 +104,9 @@
         shell = sys.argv[2]
         shelldict = shells[shell]
     if sys.argv[1] == '..activate':
-<<<<<<< HEAD
-        path = get_path(shelldict)
-        if len(sys.argv) == 4:
-            binpath = binpath_from_arg(sys.argv[3], shelldict=shelldict)
-            rootpath = binpath_from_arg(root_env_name, shelldict=shelldict)
-        else:
-            sys.exit("Error: ..activate expected exactly two arguments: shell and env name")
-=======
         if len(sys.argv) != 4:
             sys.exit("Error: ..activate expected exactly two arguments: shell and env name")
         binpath = binpath_from_arg(sys.argv[3], shelldict=shelldict)
->>>>>>> 68228e1d
         pathlist_str = pathlist_to_str(binpath)
         sys.stderr.write("prepending %s to PATH\n" % shelldict['path_to'](pathlist_str))
 
