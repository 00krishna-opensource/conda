--- conflicted
+++ resolved
@@ -19,200 +19,7 @@
 from ..common.compat import Mapping, Sequence, isiterable, iteritems, itervalues, string_types
 from ..common.configuration import pretty_list, pretty_map
 from ..common.io import timeout
-<<<<<<< HEAD
-
-descr = """
-Modify configuration values in .condarc.  This is modeled after the git
-config command.  Writes to the user .condarc file (%s) by default.
-
-""" % user_rc_path
-
-# Note, the extra whitespace in the list keys is on purpose. It's so the
-# formatting from help2man is still valid YAML (otherwise it line wraps the
-# keys like "- conda - defaults"). Technically the parser here still won't
-# recognize it because it removes the indentation, but at least it will be
-# valid.
-additional_descr = """
-See `conda config --describe` or %s/docs/config.html
-for details on all the options that can go in .condarc.
-
-Examples:
-
-Display all configuration values as calculated and compiled:
-
-    conda config --show
-
-Display all identified configuration sources:
-
-    conda config --show-sources
-
-Describe all available configuration options:
-
-    conda config --describe
-
-Add the conda-canary channel:
-
-    conda config --add channels conda-canary
-
-Set the output verbosity to level 3 (highest):
-
-    conda config --set verbosity 3
-""" % CONDA_HOMEPAGE_URL
-
-
-# Note, the formatting of this is designed to work well with help2man
-example = """
-Examples:
-
-Get the channels defined in the system .condarc:
-
-    conda config --get channels --system
-
-Add the 'foo' Binstar channel:
-
-    conda config --add channels foo
-
-Disable the 'show_channel_urls' option:
-
-    conda config --set show_channel_urls no
-"""
-
-
-def configure_parser(sub_parsers):
-    p = sub_parsers.add_parser(
-        'config',
-        description=descr,
-        help=descr,
-        epilog=additional_descr,
-    )
-    add_parser_json(p)
-
-    # TODO: use argparse.FileType
-    location = p.add_mutually_exclusive_group()
-    location.add_argument(
-        "--system",
-        action="store_true",
-        help="""Write to the system .condarc file ({system}). Otherwise writes to the user
-        config file ({user}).""".format(system=sys_rc_path,
-                                        user=user_rc_path),
-    )
-    location.add_argument(
-        "--env",
-        action="store_true",
-        help="Write to the active conda environment .condarc file (%s). "
-             "If no environment is active, write to the user config file (%s)."
-             "" % (os.getenv('CONDA_PREFIX', "<no active environment>"), user_rc_path),
-    )
-    location.add_argument(
-        "--file",
-        action="store",
-        help="""Write to the given file. Otherwise writes to the user config file ({user})
-or the file path given by the 'CONDARC' environment variable, if it is set
-(default: %(default)s).""".format(user=user_rc_path),
-        default=os.environ.get('CONDARC', user_rc_path)
-    )
-
-    # XXX: Does this really have to be mutually exclusive. I think the below
-    # code will work even if it is a regular group (although combination of
-    # --add and --remove with the same keys will not be well-defined).
-    action = p.add_mutually_exclusive_group(required=True)
-    action.add_argument(
-        "--show",
-        nargs='*',
-        default=None,
-        help="Display configuration values as calculated and compiled. "
-             "If no arguments given, show information for all configuration values.",
-    )
-    action.add_argument(
-        "--show-sources",
-        action="store_true",
-        help="Display all identified configuration sources.",
-    )
-    action.add_argument(
-        "--validate",
-        action="store_true",
-        help="Validate all configuration sources.",
-    )
-    action.add_argument(
-        "--describe",
-        nargs='*',
-        default=None,
-        help="Describe given configuration parameters. If no arguments given, show "
-             "information for all configuration parameters.",
-    )
-    action.add_argument(
-        "--write-default",
-        action="store_true",
-        help="Write the default configuration to a file. "
-             "Equivalent to `conda config --describe > ~/.condarc` "
-             "when no --env, --system, or --file flags are given.",
-    )
-    action.add_argument(
-        "--get",
-        nargs='*',
-        action="store",
-        help="Get a configuration value.",
-        default=None,
-        metavar='KEY',
-    )
-    action.add_argument(
-        "--append",
-        nargs=2,
-        action="append",
-        help="""Add one configuration value to the end of a list key.""",
-        default=[],
-        metavar=('KEY', 'VALUE'),
-    )
-    action.add_argument(
-        "--prepend", "--add",
-        nargs=2,
-        action="append",
-        help="""Add one configuration value to the beginning of a list key.""",
-        default=[],
-        metavar=('KEY', 'VALUE'),
-    )
-    action.add_argument(
-        "--set",
-        nargs=2,
-        action="append",
-        help="""Set a boolean or string key""",
-        default=[],
-        metavar=('KEY', 'VALUE'),
-    )
-    action.add_argument(
-        "--remove",
-        nargs=2,
-        action="append",
-        help="""Remove a configuration value from a list key. This removes
-    all instances of the value.""",
-        default=[],
-        metavar=('KEY', 'VALUE'),
-    )
-    action.add_argument(
-        "--remove-key",
-        nargs=1,
-        action="append",
-        help="""Remove a configuration key (and all its values).""",
-        default=[],
-        metavar="KEY",
-    )
-    action.add_argument(
-        "--stdin",
-        action="store_true",
-        help="Apply configuration information given in yaml format piped through stdin.",
-    )
-
-    p.add_argument(
-        "-f", "--force",
-        action="store_true",
-        default=NULL,
-        help=SUPPRESS,  # TODO: No longer used.  Remove in a future release.
-    )
-
-    p.set_defaults(func=execute)
-=======
 from ..common.serialize import yaml, yaml_dump, yaml_load
->>>>>>> 07fb6337
 
 
 def execute(args, parser):
@@ -315,35 +122,16 @@
             not_params = set(paramater_names) - set(all_names)
             if not_params:
                 from ..exceptions import ArgumentError
-<<<<<<< HEAD
-                from ..resolve import dashlist
-                raise ArgumentError("Invalid configuration parameters: %s" % dashlist(not_params))
-        else:
-            paramater_names = context.list_parameters()
-
-        from collections import OrderedDict
-=======
                 from ..common.io import dashlist
                 raise ArgumentError("Invalid configuration parameters: %s" % dashlist(not_params))
         else:
             paramater_names = context.list_parameters()
->>>>>>> 07fb6337
 
         d = OrderedDict((key, getattr(context, key)) for key in paramater_names)
         if context.json:
             print(json.dumps(d, sort_keys=True, indent=2, separators=(',', ': '),
                   cls=EntityEncoder))
         else:
-<<<<<<< HEAD
-            # coerce channels
-            if 'custom_channels' in d:
-                d['custom_channels'] = {k: text_type(v).replace(k, '')  # TODO: the replace here isn't quite right  # NOQA
-                                        for k, v in iteritems(d['custom_channels'])}
-            # TODO: custom_multichannels needs better formatting
-            if 'custom_multichannels' in d:
-                d['custom_multichannels'] = {k: json.dumps([text_type(c) for c in chnls])
-                                             for k, chnls in iteritems(d['custom_multichannels'])}
-=======
             # Add in custom formatting
             if 'custom_channels' in d:
                 d['custom_channels'] = {
@@ -356,7 +144,6 @@
                     multichannel_name: dashlist(channels, indent=4)
                     for multichannel_name, channels in iteritems(d['custom_multichannels'])
                 }
->>>>>>> 07fb6337
 
             print('\n'.join(format_dict(d)))
         context.validate_configuration()
@@ -369,16 +156,6 @@
             not_params = set(paramater_names) - set(all_names)
             if not_params:
                 from ..exceptions import ArgumentError
-<<<<<<< HEAD
-                from ..resolve import dashlist
-                raise ArgumentError("Invalid configuration parameters: %s" % dashlist(not_params))
-        else:
-            paramater_names = context.list_parameters()
-        if context.json:
-            print(json.dumps([context.describe_parameter(name) for name in paramater_names],
-                             sort_keys=True, indent=2, separators=(',', ': '),
-                             cls=EntityEncoder))
-=======
                 from ..common.io import dashlist
                 raise ArgumentError("Invalid configuration parameters: %s" % dashlist(not_params))
             if context.json:
@@ -390,7 +167,6 @@
                 builder.extend(concat(parameter_description_builder(name)
                                       for name in paramater_names))
                 print('\n'.join(builder))
->>>>>>> 07fb6337
         else:
             if context.json:
                 skip_categories = ('CLI-only', 'Hidden and Undocumented')
