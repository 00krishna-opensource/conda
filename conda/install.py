--- conflicted
+++ resolved
@@ -360,58 +360,6 @@
     os.chmod(path, stat.S_IMODE(st.st_mode))
 
 
-<<<<<<< HEAD
-def dist2pair(dist):
-    dist = str(dist)
-    if dist.endswith(']'):
-        dist = dist.split('[', 1)[0]
-    if dist.endswith('.tar.bz2'):
-        dist = dist[:-8]
-    parts = dist.split('::', 1)
-    return 'defaults' if len(parts) < 2 else parts[0], parts[-1]
-
-
-def dist2quad(dist):
-    channel, dist = dist2pair(dist)
-    parts = dist.rsplit('-', 2) + ['', '']
-    return (str(parts[0]), str(parts[1]), str(parts[2]), str(channel))
-
-
-def dist2name(dist):
-    return dist2quad(dist)[0]
-
-
-def name_dist(dist):
-    return dist2name(dist)
-
-
-def dist2filename(dist, suffix='.tar.bz2'):
-    return dist2pair(dist)[1] + suffix
-
-
-def create_meta(prefix, dist, info_dir, extra_info):
-    """
-    Create the conda metadata, in a given prefix, for a given package.
-    """
-    # read info/index.json first
-    with open(join(info_dir, 'index.json')) as fi:
-        meta = Record(**json.load(fi))  # TODO: change to LinkedPackageData
-    # add extra info, add to our intenral cache
-    meta.update(extra_info)
-    if not meta.get('url'):
-        meta['url'] = read_url(dist)
-    # write into <env>/conda-meta/<dist>.json
-    meta_dir = join(prefix, 'conda-meta')
-    if not isdir(meta_dir):
-        os.makedirs(meta_dir)
-    with open(join(meta_dir, dist2filename(dist, '.json')), 'w') as fo:
-        json.dump(meta, fo, indent=2, sort_keys=True, cls=EntityEncoder)
-    if prefix in linked_data_:
-        load_linked_data(prefix, dist, meta)
-
-
-=======
->>>>>>> 549f4366
 def mk_menus(prefix, files, remove=False):
     """
     Create cross-platform menu items (e.g. Windows Start Menu)
@@ -552,355 +500,7 @@
         rm_rf(dst)
 
 
-<<<<<<< HEAD
-# ------- package cache ----- construction
-
-# The current package cache does not support the ability to store multiple packages
-# with the same filename from different channels. Furthermore, the filename itself
-# cannot be used to disambiguate; we must read the URL from urls.txt to determine
-# the source channel. For this reason, we now fully parse the directory and its
-# accompanying urls.txt file so we can make arbitrary queries without having to
-# read this data multiple times.
-
-package_cache_ = {}
-fname_table_ = {}
-
-
-def add_cached_package(pdir, url, overwrite=False, urlstxt=False):
-    """
-    Adds a new package to the cache. The URL is used to determine the
-    package filename and channel, and the directory pdir is scanned for
-    both a compressed and an extracted version of that package. If
-    urlstxt=True, this URL will be appended to the urls.txt file in the
-    cache, so that subsequent runs will correctly identify the package.
-    """
-    package_cache()
-    if '/' in url:
-        dist = url.rsplit('/', 1)[-1]
-    else:
-        dist = url
-        url = None
-    if dist.endswith('.tar.bz2'):
-        fname = dist
-        dist = dist[:-8]
-    else:
-        fname = dist + '.tar.bz2'
-    xpkg = join(pdir, fname)
-    if not overwrite and xpkg in fname_table_:
-        return
-    if not isfile(xpkg):
-        xpkg = None
-    xdir = join(pdir, dist)
-    if not (isdir(xdir) and
-            isfile(join(xdir, 'info', 'files')) and
-            isfile(join(xdir, 'info', 'index.json'))):
-        xdir = None
-    if not (xpkg or xdir):
-        return
-    if url:
-        url = url
-    schannel = Channel(url).canonical_name
-    prefix = '' if schannel == 'defaults' else schannel + '::'
-    xkey = xpkg or (xdir + '.tar.bz2')
-    fname_table_[xkey] = fname_table_[path_to_url(xkey)] = prefix
-    fkey = prefix + dist
-    rec = package_cache_.get(fkey)
-    if rec is None:
-        rec = package_cache_[fkey] = dict(files=[], dirs=[], urls=[])
-    if url and url not in rec['urls']:
-        rec['urls'].append(url)
-    if xpkg and xpkg not in rec['files']:
-        rec['files'].append(xpkg)
-    if xdir and xdir not in rec['dirs']:
-        rec['dirs'].append(xdir)
-    if urlstxt:
-        try:
-            with open(join(pdir, 'urls.txt'), 'a') as fa:
-                fa.write('%s\n' % url)
-        except IOError:
-            pass
-
-
-def package_cache():
-    """
-    Initializes the package cache. Each entry in the package cache
-    dictionary contains three lists:
-    - urls: the URLs used to refer to that package
-    - files: the full pathnames to fetched copies of that package
-    - dirs: the full pathnames to extracted copies of that package
-    Nominally there should be no more than one entry in each list, but
-    in theory this can handle the presence of multiple copies.
-    """
-    if package_cache_:
-        return package_cache_
-    # Stops recursion
-    package_cache_['@'] = None
-    # import pdb; pdb.set_trace()
-    for pdir in context.pkgs_dirs:
-        try:
-            data = open(join(pdir, 'urls.txt')).read()
-            for url in data.split()[::-1]:
-                if '/' in url:
-                    add_cached_package(pdir, url)
-        except IOError:
-            pass
-        if isdir(pdir):
-            for fn in os.listdir(pdir):
-                add_cached_package(pdir, fn)
-    del package_cache_['@']
-    return package_cache_
-
-
-def cached_url(url):
-    package_cache()
-    return fname_table_.get(url)
-
-
-def find_new_location(dist):
-    """
-    Determines the download location for the given package, and the name
-    of a package, if any, that must be removed to make room. If the
-    given package is already in the cache, it returns its current location,
-    under the assumption that it will be overwritten. If the conflict
-    value is None, that means there is no other package with that same
-    name present in the cache (e.g., no collision).
-    """
-    rec = package_cache().get(dist)
-    if rec:
-        return dirname((rec['files'] or rec['dirs'])[0]), None
-    fname = dist2filename(dist)
-    dname = fname[:-8]
-    # Look for a location with no conflicts
-    # On the second pass, just pick the first location
-    for p in range(2):
-        for pkg_dir in context.pkgs_dirs:
-            pkg_path = join(pkg_dir, fname)
-            prefix = fname_table_.get(pkg_path)
-            if p or prefix is None:
-                return pkg_dir, prefix + dname if p else None
-
-
-# ------- package cache ----- fetched
-
-def fetched():
-    """
-    Returns the (set of canonical names) of all fetched packages
-    """
-    return set(dist for dist, rec in package_cache().items() if rec['files'])
-
-
-def is_fetched(dist):
-    """
-    Returns the full path of the fetched package, or None if it is not in the cache.
-    """
-    for fn in package_cache().get(dist, {}).get('files', ()):
-        return fn
-
-
-def rm_fetched(dist):
-    """
-    Checks to see if the requested package is in the cache; and if so, it removes both
-    the package itself and its extracted contents.
-    """
-    rec = package_cache().get(dist)
-    if rec is None:
-        return
-    for fname in rec['files']:
-        del fname_table_[fname]
-        del fname_table_[path_to_url(fname)]
-        with FileLock(fname):
-            rm_rf(fname)
-            if exists(fname):
-                log.warn("File not removed during RM_FETCHED instruction: %s", fname)
-    for fname in rec['dirs']:
-        with FileLock(fname):
-            rm_rf(fname)
-            if exists(fname):
-                log.warn("Directory not removed during RM_FETCHED instruction: %s", fname)
-    del package_cache_[dist]
-
-
-# ------- package cache ----- extracted
-
-def extracted():
-    """
-    return the (set of canonical names) of all extracted packages
-    """
-    return set(dist for dist, rec in package_cache().items() if rec['dirs'])
-
-
-def is_extracted(dist):
-    """
-    returns the full path of the extracted data for the requested package,
-    or None if that package is not extracted.
-    """
-    for fn in package_cache().get(dist, {}).get('dirs', ()):
-        return fn
-
-
-def rm_extracted(dist):
-    """
-    Removes any extracted versions of the given package found in the cache.
-    """
-    rec = package_cache().get(dist)
-    if rec is None:
-        return
-    for fname in rec['dirs']:
-        with FileLock(fname):
-            rm_rf(fname)
-            if exists(fname):
-                log.warn("Directory not removed during RM_EXTRACTED instruction: %s", fname)
-    if rec['files']:
-        rec['dirs'] = []
-    else:
-        del package_cache_[dist]
-
-
-def extract(dist):
-    """
-    Extract a package, i.e. make a package available for linkage. We assume
-    that the compressed package is located in the packages directory.
-    """
-    rec = package_cache()[dist]
-    url = rec['urls'][0]
-    fname = rec['files'][0]
-    assert url and fname
-    pkgs_dir = dirname(fname)
-    path = fname[:-8]
-    with FileLock(path):
-        temp_path = path + '.tmp'
-        rm_rf(temp_path)
-        with tarfile.open(fname) as t:
-            t.extractall(path=temp_path)
-        rm_rf(path)
-        exp_backoff_fn(os.rename, temp_path, path)
-        if sys.platform.startswith('linux') and os.getuid() == 0:
-            # When extracting as root, tarfile will by restore ownership
-            # of extracted files.  However, we want root to be the owner
-            # (our implementation of --no-same-owner).
-            for root, dirs, files in os.walk(path):
-                for fn in files:
-                    p = join(root, fn)
-                    os.lchown(p, 0, 0)
-        add_cached_package(pkgs_dir, url, overwrite=True)
-
-# Because the conda-meta .json files do not include channel names in
-# their filenames, we have to pull that information from the .json
-# files themselves. This has made it necessary in virtually all
-# circumstances to load the full set of files from this directory.
-# Therefore, we have implemented a full internal cache of this
-# data to eliminate redundant file reads.
-linked_data_ = {}
-
-
-def load_linked_data(prefix, dist, rec=None, ignore_channels=False):
-    schannel, dname = dist2pair(dist)
-    meta_file = join(prefix, 'conda-meta', dname + '.json')
-    if rec is None:
-        try:
-            with open(meta_file) as fi:
-                rec = Record(**json.load(fi))
-        except IOError:
-            return None
-    else:
-        linked_data(prefix)
-    url = rec.get('url')
-    fn = rec.get('fn')
-    if not fn:
-        fn = rec['fn'] = url.rsplit('/', 1)[-1] if url else dname + '.tar.bz2'
-    if fn[:-8] != dname:
-        log.debug('Ignoring invalid package metadata file: %s' % meta_file)
-        return None
-    channel = rec.get('channel')
-    if channel:
-        channel = channel.rstrip('/')
-        if not url or (url.startswith('file:') and channel[0] != '<unknown>'):
-            url = rec['url'] = channel + '/' + fn
-    channel, schannel = Channel(url).url_channel_wtf
-    rec['url'] = url
-    rec['channel'] = channel
-    rec['schannel'] = schannel
-    rec['link'] = rec.get('link') or EMPTY_LINK
-    if ignore_channels:
-        linked_data_[prefix][dname] = rec
-    else:
-        cprefix = '' if schannel == 'defaults' else schannel + '::'
-        linked_data_[prefix][str(cprefix + dname)] = rec
-    return rec
-
-
-def delete_linked_data(prefix, dist, delete=True):
-    recs = linked_data_.get(prefix)
-    if recs and dist in recs:
-        del recs[dist]
-    if delete:
-        meta_path = join(prefix, 'conda-meta', dist2filename(dist, '.json'))
-        if isfile(meta_path):
-            rm_rf(meta_path)
-
-
-def delete_linked_data_any(path):
-    '''Here, path may be a complete prefix or a dist inside a prefix'''
-    dist = ''
-    while True:
-        if path in linked_data_:
-            if dist:
-                delete_linked_data(path, dist)
-                return True
-            else:
-                del linked_data_[path]
-                return True
-        path, dist = os.path.split(path)
-        if not dist:
-            return False
-
-
-def load_meta(prefix, dist):
-    """
-    Return the install meta-data for a linked package in a prefix, or None
-    if the package is not linked in the prefix.
-    """
-    return linked_data(prefix).get(dist)
-
-
-def linked_data(prefix, ignore_channels=False):
-    """
-    Return a dictionary of the linked packages in prefix.
-    """
-    # Manually memoized so it can be updated
-    recs = linked_data_.get(prefix)
-    if recs is None:
-        recs = linked_data_[prefix] = {}
-        meta_dir = join(prefix, 'conda-meta')
-        if isdir(meta_dir):
-            for fn in os.listdir(meta_dir):
-                if fn.endswith('.json'):
-                    load_linked_data(prefix, fn[:-5], ignore_channels=ignore_channels)
-    return recs
-
-
-def linked(prefix, ignore_channels=False):
-    """
-    Return the set of canonical names of linked packages in prefix.
-    """
-    return set(linked_data(prefix, ignore_channels=ignore_channels).keys())
-
-
-def is_linked(prefix, dist):
-    """
-    Return the install metadata for a linked package in a prefix, or None
-    if the package is not linked in the prefix.
-    """
-    # FIXME Functions that begin with `is_` should return True/False
-    return load_meta(prefix, dist)
-
-
-def link_noarch(prefix, meta_dict, src_dir, dist):
-    get_noarch_cls(meta_dict.get("noarch"))().link(prefix, src_dir, dist)
-
-
-=======
->>>>>>> 549f4366
+
 def link(prefix, dist, linktype=LINK_HARD, index=None):
     """
     Set up a package in a specified (environment) prefix.  We assume that
@@ -972,22 +572,8 @@
         if not run_script(prefix, dist, 'post-link'):
             raise LinkError("Error: post-link failed for: %s" % dist)
 
-<<<<<<< HEAD
-        meta_dict['url'] = read_url(dist)
-        alt_files_path = join(prefix, 'conda-meta', dist2filename(dist, '.files'))
-        if isfile(alt_files_path):
-            # alt_files_path is a hack for noarch
-            meta_dict['files'] = list(yield_lines(alt_files_path))
-        else:
-            meta_dict['files'] = files
-        meta_dict['link'] = Link(source=source_dir, type=link_name_map.get(linktype))
-        if 'icon' in meta_dict:
-            meta_dict['icondata'] = read_icondata(source_dir)
-
-        create_meta(prefix, dist, info_dir, meta_dict)
-=======
+
         create_meta(prefix, dist, source_dir, index, files, linktype)
->>>>>>> 549f4366
 
 
 def unlink(prefix, dist):
