# -*- coding: utf-8 -*-
from __future__ import absolute_import, division, print_function, unicode_literals

import logging
import os
import sys
<<<<<<< HEAD
from conda._vendor.auxlib.entity import EntityEncoder
=======
from conda._vendor.auxlib.ish import dals
>>>>>>> 08fcffeb
from logging import getLogger
from traceback import format_exc

from . import CondaError, text_type, CondaExitZero
from .compat import iteritems, iterkeys
log = logging.getLogger(__name__)


class LockError(CondaError, RuntimeError):
    def __init__(self, message):
        msg = "Lock error: %s" % message
        super(LockError, self).__init__(msg)


class ArgumentError(CondaError):
    def __init__(self, message, **kwargs):
        super(ArgumentError, self).__init__(message, **kwargs)


class CommandArgumentError(ArgumentError):
    def __init__(self, message, **kwargs):
        command = ' '.join(sys.argv)
        super(CommandArgumentError, self).__init__(message, command=command, **kwargs)


class ArgumentNotFoundError(ArgumentError):
    def __init__(self, argument, *args):
        self.argument = argument
        msg = 'Argument not found: %s. %s' \
              % (argument, ' '.join(text_type(arg) for arg in self.args))
        super(ArgumentNotFoundError, self).__init__(msg)


class TooManyArgumentsError(ArgumentError):
    def __init__(self, expected, received, offending_arguments, optional_message='',
                 *args):
        self.expected = expected
        self.received = received
        self.offending_arguments = offending_arguments
        self.optional_message = optional_message

        suffix = 's' if received - expected > 1 else ''
        msg = ('Too many arguments: %s. Got %s argument%s (%s) and expected %s.' %
               (optional_message, received, suffix, ', '.join(offending_arguments), expected))
        super(TooManyArgumentsError, self).__init__(msg, *args)


class TooFewArgumentsError(ArgumentError):
    def __init__(self, expected, received, optional_message='', *args):
        self.expected = expected
        self.received = received
        self.optional_message = optional_message

        msg = 'Too few arguments: %s. Got %s arguments and expected %s.' %\
              (optional_message, received, expected)
        super(TooFewArgumentsError, self).__init__(msg, *args)


class CommandError(CondaError):
    def __init__(self, command, message):
        self.command = command
        extra_info = ' '.join(text_type(arg) for arg in self.args)
        msg = "Command Error: error with command '%s'. %s %s" % (command, message, extra_info)
        super(CommandError, self).__init__(msg)


class CommandNotFoundError(CommandError):
    def __init__(self, command, message):
        self.command = command
        msg = "Command not found: '%s'. %s" % (command, message)
        super(CommandNotFoundError, self).__init__(command, msg)


class CondaFileNotFoundError(CondaError, OSError):
    def __init__(self, filename, *args):
        self.filename = filename
        msg = "File not found: '%s'." % filename
        super(CondaFileNotFoundError, self).__init__(msg, *args)


class DirectoryNotFoundError(CondaError):
    def __init__(self, directory, message, *args):
        self.directory = directory
        msg = 'Directory not found: %s' % directory
        super(DirectoryNotFoundError, self).__init__(msg)


class CondaEnvironmentNotFoundError(CondaError, EnvironmentError):
    """ Raised when a requested environment cannot be found.

    args:
        environment_name_or_prefix (str): either the name or location of an environment
    """
    def __init__(self, environment_name_or_prefix, *args, **kwargs):
        msg = ("Could not find environment: %s .\n"
               "You can list all discoverable environments with `conda info --envs`."
               % environment_name_or_prefix)
        self.environment_name_or_prefix = environment_name_or_prefix
        super(CondaEnvironmentNotFoundError, self).__init__(msg, *args, **kwargs)


class CondaEnvironmentError(CondaError, EnvironmentError):
    def __init__(self, message, *args):
        msg = 'Environment error: %s' % message
        super(CondaEnvironmentError, self).__init__(msg, *args)


class DryRunExit(CondaExitZero):
    def __init__(self):
        msg = 'Dry run exiting'
        super(DryRunExit, self).__init__(msg)


class CondaSystemExit(CondaExitZero, SystemExit):
    def __init__(self, *args):
        msg = ' '.join(text_type(arg) for arg in self.args)
        super(CondaSystemExit, self).__init__(msg)


class SubprocessExit(CondaExitZero):
    def __init__(self, *args, **kwargs):
        super(SubprocessExit, self).__init__(*args, **kwargs)


class PaddingError(CondaError):
    def __init__(self, dist, placeholder, placeholder_length):
        msg = ("Placeholder of length '%d' too short in package %s.\n"
               "The package must be rebuilt with conda-build > 2.0." % (placeholder_length, dist))
        super(PaddingError, self).__init__(msg)


class LinkError(CondaError):
    def __init__(self, message):
        msg = 'Link error: %s ' % message
        super(LinkError, self).__init__(msg)


class CondaOSError(CondaError, OSError):
    def __init__(self, message):
        msg = 'OS error: %s' % message
        super(CondaOSError, self).__init__(msg)


class ProxyError(CondaError):
    def __init__(self, message):
        msg = 'Proxy error: %s' % message
        super(ProxyError, self).__init__(msg)


class CondaIOError(CondaError, IOError):
    def __init__(self, message, *args):
        msg = 'IO error: %s' % message
        super(CondaIOError, self).__init__(msg)


class CondaFileIOError(CondaIOError):
    def __init__(self, filepath, message, *args):
        self.filepath = filepath

        msg = "Couldn't read or write to file. '%s'. %s" % (filepath, message)
        super(CondaFileIOError, self).__init__(msg, *args)


class CondaKeyError(CondaError, KeyError):
    def __init__(self, key, message, *args):
        self.key = key

        self.msg = "Error with key '%s': %s" % (key, message)
        super(CondaKeyError, self).__init__(self.msg, *args)


class ChannelError(CondaError):
    def __init__(self, message, *args):
        msg = 'Channel Error: %s' % message
        super(ChannelError, self).__init__(msg)


class ChannelNotAllowed(ChannelError):
    def __init__(self, message, *args):
        msg = 'Channel not allowed: %s' % message
        super(ChannelNotAllowed, self).__init__(msg, *args)


class CondaImportError(CondaError, ImportError):
    def __init__(self, message):
        msg = 'Import error: %s' % message
        super(CondaImportError, self).__init__(msg)


class ParseError(CondaError):
    def __init__(self, message):
        msg = 'Parse error: %s' % message
        super(ParseError, self).__init__(msg)


class CouldntParseError(ParseError):
    def __init__(self, reason):
        self.reason = reason
        super(CouldntParseError, self).__init__(self.args[0])


class MD5MismatchError(CondaError):
    def __init__(self, message):
        msg = 'MD5MismatchError: %s' % message
        super(MD5MismatchError, self).__init__(msg)


class PackageNotFoundError(CondaError):
    def __init__(self, package_name, message, *args):
        self.package_name = package_name
        msg = "Package not found: '%s' %s" % (package_name, message)
        super(PackageNotFoundError, self).__init__(msg)


class CondaHTTPError(CondaError):
    def __init__(self, message, url, status_code, reason):
        message = dals("""
        HTTP %(status_code)s %(reason)s
        for url <%(url)s>

        """) + message
        super(CondaHTTPError, self).__init__(message, url=url, status_code=status_code,
                                             reason=reason)


class CondaRevisionError(CondaError):
    def __init__(self, message):
        msg = 'Revision Error :%s' % message
        super(CondaRevisionError, self).__init__(msg)


class AuthenticationError(CondaError):
    pass


class NoPackagesFoundError(CondaError, RuntimeError):
    '''An exception to report that requested packages are missing.

    Args:
        bad_deps: a list of tuples of MatchSpecs, assumed to be dependency
        chains, from top level to bottom.

    Returns:
        Raises an exception with a formatted message detailing the
        missing packages and/or dependencies.
    '''
    def __init__(self, bad_deps):
        from .resolve import dashlist
        from .base.context import context

        deps = set(q[-1].spec for q in bad_deps)
        if all(len(q) > 1 for q in bad_deps):
            what = "Dependencies" if len(bad_deps) > 1 else "Dependency"
        elif all(len(q) == 1 for q in bad_deps):
            what = "Packages" if len(bad_deps) > 1 else "Package"
        else:
            what = "Packages/dependencies"
        bad_deps = dashlist(' -> '.join(map(str, q)) for q in bad_deps)
        msg = '%s missing in current %s channels: %s' % (what, context.subdir, bad_deps)
        super(NoPackagesFoundError, self).__init__(msg)
        self.pkgs = deps


class UnsatisfiableError(CondaError, RuntimeError):
    '''An exception to report unsatisfiable dependencies.

    Args:
        bad_deps: a list of tuples of objects (likely MatchSpecs).
        chains: (optional) if True, the tuples are interpreted as chains
            of dependencies, from top level to bottom. If False, the tuples
            are interpreted as simple lists of conflicting specs.

    Returns:
        Raises an exception with a formatted message detailing the
        unsatisfiable specifications.
    '''
    def __init__(self, bad_deps, chains=True):
        from .resolve import dashlist, MatchSpec

        bad_deps = [list(map(lambda x: x.spec, dep)) for dep in bad_deps]
        if chains:
            chains = {}
            for dep in sorted(bad_deps, key=len, reverse=True):
                dep1 = [str(MatchSpec(s)).partition(' ') for s in dep[1:]]
                key = (dep[0],) + tuple(v[0] for v in dep1)
                vals = ('',) + tuple(v[2] for v in dep1)
                found = False
                for key2, csets in iteritems(chains):
                    if key2[:len(key)] == key:
                        for cset, val in zip(csets, vals):
                            cset.add(val)
                        found = True
                if not found:
                    chains[key] = [{val} for val in vals]
            bad_deps = []
            for key, csets in iteritems(chains):
                deps = []
                for name, cset in zip(key, csets):
                    if '' not in cset:
                        pass
                    elif len(cset) == 1:
                        cset.clear()
                    else:
                        cset.remove('')
                        cset.add('*')
                    if name[0] == '@':
                        name = 'feature:' + name[1:]
                    deps.append('%s %s' % (name, '|'.join(sorted(cset))) if cset else name)
                chains[key] = ' -> '.join(deps)
            bad_deps = [chains[key] for key in sorted(iterkeys(chains))]
            msg = '''The following specifications were found to be in conflict:%s
Use "conda info <package>" to see the dependencies for each package.'''
        else:
            bad_deps = [sorted(dep) for dep in bad_deps]
            bad_deps = [', '.join(dep) for dep in sorted(bad_deps)]
            msg = '''The following specifications were found to be incompatible with the
others, or with the existing package set:%s
Use "conda info <package>" to see the dependencies for each package.'''
        msg = msg % dashlist(bad_deps)
        super(UnsatisfiableError, self).__init__(msg)


class InstallError(CondaError):
    def __init__(self, message):
        msg = 'Install error: %s' % message
        super(InstallError, self).__init__(msg)


class RemoveError(CondaError):
    def __init__(self, message):
        msg = 'Remove Error: %s' % message
        super(RemoveError, self).__init__(msg)


class CondaIndexError(CondaError, IndexError):
    def __init__(self, message):
        msg = 'Index error: %s' % message
        super(CondaIndexError, self).__init__(msg)


class CondaRuntimeError(CondaError, RuntimeError):
    def __init__(self, message):
        msg = 'Runtime error: %s' % message
        super(CondaRuntimeError, self).__init__(msg)


class CondaValueError(CondaError, ValueError):
    def __init__(self, message, *args):
        msg = 'Value error: %s' % message
        super(CondaValueError, self).__init__(msg)


class CondaTypeError(CondaError, TypeError):
    def __init__(self, expected_type, received_type, optional_message):
        msg = "Type error: expected type '%s' and got type '%s'. %s"
        super(CondaTypeError, self).__init__(msg)


class CondaAssertionError(CondaError, AssertionError):
    def __init__(self, message):
        msg = 'Assertion error: %s' % message
        super(CondaAssertionError, self).__init__(msg)


class CondaHistoryError(CondaError):
    def __init__(self, message):
        msg = 'History error: %s' % message
        super(CondaHistoryError, self).__init__(msg)


class CondaSignatureError(CondaError):
    def __init__(self, message):
        msg = 'Signature error: %s' % message
        super(CondaSignatureError, self).__init__(msg)


def print_conda_exception(exception):
    from conda.base.context import context

    stdoutlogger = getLogger('stdout')
    stderrlogger = getLogger('stderr')

    if context.json:
        import json
        # stdoutlogger.info('https://anaconda.org/t/fjffjelk3jl4TGEGGjl343/username/package/')
        # stdoutlogger.info('https://hello.world.com/t/fjffjelk3jl4TGEGGjl343/username/package/')
        # stdoutlogger.info('https://helloworld.com/t/fjffjelk3jl4TGEGGjl343/username/package/')
        # stdoutlogger.info('http://helloworld.com/t/fjffjelk3jl4TGEGGjl343/username/package/')
        # stdoutlogger.info('http://helloworld.com:8888/t/fjffjelk3jl4TGEGGjl343/username/package/')
        stdoutlogger.info(json.dumps(exception.dump_map(), indent=2, sort_keys=True,
                                     cls=EntityEncoder))
    else:
        stderrlogger.info("\n\n%r", exception)

def get_info():
    from conda.cli import conda_argparse
    from conda.cli.main_info import configure_parser
    from shlex import split
    from conda.common.io import captured

    p = conda_argparse.ArgumentParser()
    sub_parsers = p.add_subparsers(metavar='command', dest='cmd')
    configure_parser(sub_parsers)

    args = p.parse_args(split("info"))
    with captured() as c:
        args.func(args, p)
    return c.stdout, c.stderr


def print_unexpected_error_message(e):
    # bomb = "\U0001F4A3 "
    # explosion = "\U0001F4A5 "
    # fire = "\U0001F525 "
    # print("%s  %s  %s" % (3*bomb, 3*explosion, 3*fire))
    traceback = format_exc()

    stderrlogger = getLogger('stderr')

    from conda.base.context import context
    if context.json:
        from conda.cli.common import stdout_json
        stdout_json(dict(error=traceback))
    else:
        message = """\
An unexpected error has occurred.
Please consider posting the following information to the
conda GitHub issue tracker at:

    https://github.com/conda/conda/issues

"""
        stderrlogger.info(message)
        command = ' '.join(sys.argv)
        if ' info' not in command:
            # get and print `conda info`
            info_stdout, info_stderr = get_info()
            stderrlogger.info(info_stdout if info_stdout else info_stderr)
        stderrlogger.info("`$ {0}`".format(command))
        stderrlogger.info('\n')
        stderrlogger.info('\n'.join('    ' + line for line in traceback.splitlines()))


def delete_lock(extra_path=None):
    """
        Delete lock on exception accoding to pid
        log warning when delete fails

        Args:
            extra_path : The extra path that you want to search and
            delete locks
    """
    from .cli.main_clean import find_lock
    from .lock import LOCK_EXTENSION
    from .install import rm_rf
    file_end = "%s.%s" % (os.getpid(), LOCK_EXTENSION)
    locks = list(find_lock(file_ending=file_end, extra_path=extra_path))
    failed_delete = []
    for path in locks:
        try:
            rm_rf(path)
        except (OSError, IOError) as e:
            failed_delete.append(path)
            log.warn("%r Cannot unlink %s.", e, path)

    if failed_delete:
        log.warn("Unable to remove all for this processlocks.\n"
                 "Please run `conda clean --lock`.")


def conda_exception_handler(func, *args, **kwargs):
    try:
        return_value = func(*args, **kwargs)
        if isinstance(return_value, int):
            return return_value
    except CondaExitZero:
        return 0
    except CondaRuntimeError as e:
        print_unexpected_error_message(e)
        delete_lock()
        return 1
    except CondaError as e:
        from conda.base.context import context
        if context.debug or context.verbosity > 0:
            print_unexpected_error_message(e)
        else:
            print_conda_exception(e)
        delete_lock()
        return 1
    except Exception as e:
        print_unexpected_error_message(e)
        delete_lock()
        return 1<|MERGE_RESOLUTION|>--- conflicted
+++ resolved
@@ -4,16 +4,14 @@
 import logging
 import os
 import sys
-<<<<<<< HEAD
-from conda._vendor.auxlib.entity import EntityEncoder
-=======
-from conda._vendor.auxlib.ish import dals
->>>>>>> 08fcffeb
 from logging import getLogger
 from traceback import format_exc
 
 from . import CondaError, text_type, CondaExitZero
+from ._vendor.auxlib.entity import EntityEncoder
+from ._vendor.auxlib.ish import dals
 from .compat import iteritems, iterkeys
+
 log = logging.getLogger(__name__)
 
 
