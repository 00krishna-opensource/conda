# (c) 2012-2015 Continuum Analytics, Inc. / http://continuum.io
# All Rights Reserved
#
# conda is distributed under the terms of the BSD 3-clause license.
# Consult LICENSE.txt or http://opensource.org/licenses/BSD-3-Clause.

from __future__ import print_function, division, absolute_import

import logging
import os
import re
import sys
from collections import OrderedDict
from os.path import abspath, expanduser, isfile, isdir, join
from platform import machine

from .compat import urlparse, string_types
from .utils import try_write, yaml_load

log = logging.getLogger(__name__)
stderrlog = logging.getLogger('stderrlog')

default_python = '%d.%d' % sys.version_info[:2]
# CONDA_FORCE_32BIT should only be used when running conda-build (in order
# to build 32-bit packages on a 64-bit system).  We don't want to mention it
# in the documentation, because it can mess up a lot of things.
force_32bit = bool(int(os.getenv('CONDA_FORCE_32BIT', 0)))

# ----- operating system and architecture -----

_sys_map = {
    'linux2': 'linux',
    'linux': 'linux',
    'darwin': 'osx',
    'win32': 'win',
    'openbsd5': 'openbsd',
}
non_x86_linux_machines = {'armv6l', 'armv7l', 'ppc64le'}
platform = _sys_map.get(sys.platform, 'unknown')
bits = 8 * tuple.__itemsize__
if force_32bit:
    bits = 32

if platform == 'linux' and machine() in non_x86_linux_machines:
    arch_name = machine()
    subdir = 'linux-%s' % arch_name
else:
    arch_name = {64: 'x86_64', 32: 'x86'}[bits]
    subdir = '%s-%d' % (platform, bits)

# ----- rc file -----

# This is used by conda config to check which keys are allowed in the config
# file. Be sure to update it when new keys are added.

#################################################################
# Also update the example condarc file when you add a key here! #
#################################################################

rc_list_keys = [
    'channels',
    'disallow',
    'create_default_packages',
    'track_features',
    'envs_dirs',
    'default_channels',
]

DEFAULT_CHANNEL_ALIAS = 'https://conda.anaconda.org/'

ADD_BINSTAR_TOKEN = True

rc_bool_keys = [
    'add_binstar_token',
    'add_anaconda_token',
    'add_pip_as_python_dependency',
    'always_yes',
    'always_copy',
    'allow_softlinks',
    'auto_update_conda',
    'changeps1',
    'use_pip',
    'offline',
    'binstar_upload',
    'anaconda_upload',
    'show_channel_urls',
    'allow_other_channels',
    'update_dependencies',
    'channel_priority',
]

rc_string_keys = [
    'ssl_verify',
    'channel_alias',
    'root_dir',
]

# Not supported by conda config yet
rc_other = [
    'proxy_servers',
]

user_rc_path = abspath(expanduser('~/.condarc'))
sys_rc_path = join(sys.prefix, '.condarc')
local_channel = []
rc = root_dir = root_writable = BINSTAR_TOKEN_PAT = channel_alias = None

def get_rc_path():
    path = os.getenv('CONDARC')
    if path == ' ':
        return None
    if path:
        return path
    for path in user_rc_path, sys_rc_path:
        if isfile(path):
            return path
    return None

rc_path = get_rc_path()

def load_condarc_(path):
    if not path or not isfile(path):
        return {}
    with open(path) as f:
        return yaml_load(f) or {}

sys_rc = load_condarc_(sys_rc_path) if isfile(sys_rc_path) else {}

# ----- local directories -----

# root_dir should only be used for testing, which is why don't mention it in
# the documentation, to avoid confusion (it can really mess up a lot of
# things)
root_env_name = 'root'

def _default_envs_dirs():
    lst = [join(root_dir, 'envs')]
    if not root_writable:
        # ~/envs for backwards compatibility
        lst = ['~/.conda/envs', '~/envs'] + lst
    return lst

def _pathsep_env(name):
    x = os.getenv(name)
    if x is None:
        return []
    res = []
    for path in x.split(os.pathsep):
        if path == 'DEFAULTS':
            for p in rc.get('envs_dirs') or _default_envs_dirs():
                res.append(p)
        else:
            res.append(path)
    return res

def pkgs_dir_from_envs_dir(envs_dir):
    if abspath(envs_dir) == abspath(join(root_dir, 'envs')):
        return join(root_dir, 'pkgs32' if force_32bit else 'pkgs')
    else:
        return join(envs_dir, '.pkgs')

# ----- channels -----

# Note, get_*_urls() return unnormalized urls.

def get_local_urls(clear_cache=True):
    # remove the cache such that a refetch is made,
    # this is necessary because we add the local build repo URL
    if clear_cache:
        from .fetch import fetch_index
        fetch_index.cache = {}
    if local_channel:
        return local_channel
    from os.path import exists
    from .utils import url_path
    try:
        from conda_build.config import croot
        if exists(croot):
            local_channel.append(url_path(croot))
    except ImportError:
        pass
    return local_channel

def get_default_urls():
    if 'default_channels' in sys_rc:
        return sys_rc['default_channels']
    return ['https://repo.continuum.io/pkgs/free',
            'https://repo.continuum.io/pkgs/pro']

def get_rc_urls():
    if rc.get('channels') is None:
        return []
    if 'system' in rc['channels']:
        raise RuntimeError("system cannot be used in .condarc")
    return rc['channels']

def is_url(url):
    return url and urlparse.urlparse(url).scheme != ""

def binstar_channel_alias(channel_alias):
    if channel_alias.startswith('file:/'):
        return channel_alias
    if rc.get('add_anaconda_token',
              rc.get('add_binstar_token', ADD_BINSTAR_TOKEN)):
        try:
            from binstar_client.utils import get_binstar
            bs = get_binstar()
            bs_domain = bs.domain.replace("api", "conda").rstrip('/') + '/'
            if channel_alias.startswith(bs_domain) and bs.token:
                channel_alias += 't/%s/' % bs.token
        except ImportError:
            log.debug("Could not import binstar")
            pass
        except Exception as e:
            stderrlog.info("Warning: could not import binstar_client (%s)" % e)
    return channel_alias

def hide_binstar_tokens(url):
    return BINSTAR_TOKEN_PAT.sub(r'\1t/<TOKEN>/', url)

def remove_binstar_tokens(url):
    return BINSTAR_TOKEN_PAT.sub(r'\1', url)

def prioritize_channels(channels):
    newchans = OrderedDict()
    lastchan = None
    priority = 0
    for channel in channels:
        channel = channel.rstrip('/') + '/'
        if channel not in newchans:
            channel_s = canonical_channel_name(channel.rsplit('/', 2)[0])
            priority += channel_s != lastchan
            newchans[channel] = (channel_s, priority)
            lastchan = channel_s
    return newchans

def normalize_urls(urls, platform=None, offline_only=False):
    defaults = tuple(x.rstrip('/') + '/' for x in get_default_urls())
    alias = None
    newurls = []
    while urls:
        url = urls[0]
        urls = urls[1:]
        if url == "system" and rc_path:
            urls = get_rc_urls() + urls
            continue
        elif url in ("defaults", "system"):
            t_urls = defaults
        elif url == "local":
            t_urls = get_local_urls()
        else:
            t_urls = [url]
        for url0 in t_urls:
            url0 = url0.rstrip('/')
            if not is_url(url0):
                if alias is None:
                    alias = binstar_channel_alias(channel_alias)
                url0 = alias + url0
            if offline_only and not url0.startswith('file:'):
                continue
            for plat in (platform or subdir, 'noarch'):
                newurls.append('%s/%s/' % (url0, plat))
    return newurls

def get_channel_urls(platform=None, offline=False):
    if os.getenv('CIO_TEST'):
        import cio_test
        base_urls = cio_test.base_urls
    elif 'channels' in rc:
        base_urls = ['system']
    else:
        base_urls = ['defaults']
    res = normalize_urls(base_urls, platform, offline)
    return res

def canonical_channel_name(channel):
    if channel is None:
        return '<unknown>'
    channel = remove_binstar_tokens(channel).rstrip('/')
    if any(channel.startswith(i) for i in get_default_urls()):
        return 'defaults'
    elif any(channel.startswith(i) for i in get_local_urls(clear_cache=False)):
        return 'local'
    elif channel.startswith('http://filer/'):
        return 'filer'
    elif channel.startswith(channel_alias):
        return channel.split(channel_alias, 1)[1]
    elif channel.startswith('http:/'):
        channel2 = 'https' + channel[4:]
        channel3 = canonical_channel_name(channel2)
        return channel3 if channel3 != channel2 else channel
    else:
        return channel

def url_channel(url):
    if url is None:
        return None, '<unknown>'
    channel = url.rsplit('/', 2)[0]
    schannel = canonical_channel_name(channel)
    return channel, schannel

# ----- allowed channels -----

def get_allowed_channels():
    if not isfile(sys_rc_path):
        return None
    if sys_rc.get('allow_other_channels', True):
        return None
    if 'channels' in sys_rc:
        base_urls = ['system']
    else:
        base_urls = ['default']
    return normalize_urls(base_urls)

allowed_channels = get_allowed_channels()

# ----- proxy -----

def get_proxy_servers():
    res = rc.get('proxy_servers') or {}
    if isinstance(res, dict):
        return res
    sys.exit("Error: proxy_servers setting not a mapping")

<<<<<<< HEAD
def load_condarc(path):
    rc = load_condarc_(path)

    root_dir = abspath(expanduser(os.getenv('CONDA_ROOT',
                                            rc.get('root_dir', sys.prefix))))
    root_writable = try_write(root_dir)

    globals().update(locals())

    envs_dirs = [abspath(expanduser(p)) for p in (
            _pathsep_env('CONDA_ENVS_PATH') or
            rc.get('envs_dirs') or
            _default_envs_dirs()
            )]

    pkgs_dirs = [pkgs_dir_from_envs_dir(envs_dir) for envs_dir in envs_dirs]

    _default_env = os.getenv('CONDA_DEFAULT_ENV')
    if _default_env in (None, root_env_name):
        default_prefix = root_dir
    elif os.sep in _default_env:
        default_prefix = abspath(_default_env)
    else:
        for envs_dir in envs_dirs:
            default_prefix = join(envs_dir, _default_env)
            if isdir(default_prefix):
                break
        else:
            default_prefix = join(envs_dirs[0], _default_env)

    # ----- foreign -----

    try:
        with open(join(root_dir, 'conda-meta', 'foreign')) as fi:
            foreign = fi.read().split()
    except IOError:
        foreign = [] if isdir(join(root_dir, 'conda-meta')) else ['python']

    channel_alias = rc.get('channel_alias', DEFAULT_CHANNEL_ALIAS)
    if not sys_rc.get('allow_other_channels', True) and 'channel_alias' in sys_rc:
        channel_alias = sys_rc['channel_alias']

    channel_alias = channel_alias.rstrip('/')
    _binstar = r'((:?%s|binstar\.org|anaconda\.org)/?)(t/[0-9a-zA-Z\-<>]{4,})/'
    BINSTAR_TOKEN_PAT = re.compile(_binstar % re.escape(channel_alias))
    channel_alias = BINSTAR_TOKEN_PAT.sub(r'\1', channel_alias + '/')

    offline = bool(rc.get('offline', False))

    add_pip_as_python_dependency = bool(rc.get('add_pip_as_python_dependency', True))
    always_yes = bool(rc.get('always_yes', False))
    always_copy = bool(rc.get('always_copy', False))
    changeps1 = bool(rc.get('changeps1', True))
    use_pip = bool(rc.get('use_pip', True))
    binstar_upload = rc.get('anaconda_upload',
                            rc.get('binstar_upload', None))  # None means ask
    allow_softlinks = bool(rc.get('allow_softlinks', True))
    self_update = bool(rc.get('self_update', True))
    # show channel URLs when displaying what is going to be downloaded
    show_channel_urls = rc.get('show_channel_urls', None)  # None means letting conda decide
    # set packages disallowed to be installed
    disallow = set(rc.get('disallow', []))
    # packages which are added to a newly created environment by default
    create_default_packages = list(rc.get('create_default_packages', []))
    update_dependencies = bool(rc.get('update_dependencies', True))
    channel_priority = bool(rc.get('channel_priority', True))

    # ssl_verify can be a boolean value or a filename string
    ssl_verify = rc.get('ssl_verify', True)

    try:
        track_features = rc.get('track_features', [])
        if isinstance(track_features, string_types):
            track_features = track_features.split()
        track_features = set(track_features)
    except KeyError:
        track_features = None

    globals().update(locals())
    return rc

load_condarc(rc_path)
=======
# ----- foreign -----

try:
    with open(join(root_dir, 'conda-meta', 'foreign')) as fi:
        foreign = fi.read().split()
except IOError:
    foreign = [] if isdir(join(root_dir, 'conda-meta')) else ['python']

# ----- misc -----

add_pip_as_python_dependency = bool(rc.get('add_pip_as_python_dependency', True))
always_yes = bool(rc.get('always_yes', False))
always_copy = bool(rc.get('always_copy', False))
changeps1 = bool(rc.get('changeps1', True))
use_pip = bool(rc.get('use_pip', True))
binstar_upload = rc.get('anaconda_upload',
                        rc.get('binstar_upload', None)) # None means ask
allow_softlinks = bool(rc.get('allow_softlinks', True))
auto_update_conda = bool(rc.get('auto_update_conda', rc.get('self_update', True)))
# show channel URLs when displaying what is going to be downloaded
show_channel_urls = rc.get(
        'show_channel_urls', None) # None means letting conda decide
# set packages disallowed to be installed
disallow = set(rc.get('disallow', []))
# packages which are added to a newly created environment by default
create_default_packages = list(rc.get('create_default_packages', []))
update_dependencies = bool(rc.get('update_dependencies', True))

# ssl_verify can be a boolean value or a filename string
ssl_verify = rc.get('ssl_verify', True)

try:
    track_features = set(rc['track_features'])
except KeyError:
    track_features = None
>>>>>>> f4b8788c
<|MERGE_RESOLUTION|>--- conflicted
+++ resolved
@@ -322,7 +322,7 @@
         return res
     sys.exit("Error: proxy_servers setting not a mapping")
 
-<<<<<<< HEAD
+
 def load_condarc(path):
     rc = load_condarc_(path)
 
@@ -380,7 +380,7 @@
     binstar_upload = rc.get('anaconda_upload',
                             rc.get('binstar_upload', None))  # None means ask
     allow_softlinks = bool(rc.get('allow_softlinks', True))
-    self_update = bool(rc.get('self_update', True))
+    auto_update_conda = bool(rc.get('auto_update_conda', rc.get('self_update', True)))
     # show channel URLs when displaying what is going to be downloaded
     show_channel_urls = rc.get('show_channel_urls', None)  # None means letting conda decide
     # set packages disallowed to be installed
@@ -404,41 +404,4 @@
     globals().update(locals())
     return rc
 
-load_condarc(rc_path)
-=======
-# ----- foreign -----
-
-try:
-    with open(join(root_dir, 'conda-meta', 'foreign')) as fi:
-        foreign = fi.read().split()
-except IOError:
-    foreign = [] if isdir(join(root_dir, 'conda-meta')) else ['python']
-
-# ----- misc -----
-
-add_pip_as_python_dependency = bool(rc.get('add_pip_as_python_dependency', True))
-always_yes = bool(rc.get('always_yes', False))
-always_copy = bool(rc.get('always_copy', False))
-changeps1 = bool(rc.get('changeps1', True))
-use_pip = bool(rc.get('use_pip', True))
-binstar_upload = rc.get('anaconda_upload',
-                        rc.get('binstar_upload', None)) # None means ask
-allow_softlinks = bool(rc.get('allow_softlinks', True))
-auto_update_conda = bool(rc.get('auto_update_conda', rc.get('self_update', True)))
-# show channel URLs when displaying what is going to be downloaded
-show_channel_urls = rc.get(
-        'show_channel_urls', None) # None means letting conda decide
-# set packages disallowed to be installed
-disallow = set(rc.get('disallow', []))
-# packages which are added to a newly created environment by default
-create_default_packages = list(rc.get('create_default_packages', []))
-update_dependencies = bool(rc.get('update_dependencies', True))
-
-# ssl_verify can be a boolean value or a filename string
-ssl_verify = rc.get('ssl_verify', True)
-
-try:
-    track_features = set(rc['track_features'])
-except KeyError:
-    track_features = None
->>>>>>> f4b8788c
+load_condarc(rc_path)