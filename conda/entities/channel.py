--- conflicted
+++ resolved
@@ -6,16 +6,9 @@
 from logging import getLogger
 from os.path import exists, join
 
-<<<<<<< HEAD
 from ..base.constants import PLATFORM_DIRECTORIES, RECOGNIZED_URL_SCHEMES
-from ..base.context import subdir, context
-from ..compat import urlparse
-from ..utils import path_to_url
-=======
-from conda.common.url import is_url
-from ..common.url import path_to_url, urlparse, urlunparse
-from ..config import get_default_urls, channel_prefix, subdir, offline
->>>>>>> 837c6d44
+from ..base.context import context
+from ..common.url import path_to_url, urlparse, urlunparse, is_url
 
 log = getLogger(__name__)
 
@@ -86,7 +79,7 @@
     def urls(self):
         # TODO: figure out how to add token
         if self._platform is None:
-            return [join_url(self.base_url, subdir), join_url(self.base_url, 'noarch')]
+            return [join_url(self.base_url, context.subdir), join_url(self.base_url, 'noarch')]
         else:
             return [join_url(self.base_url, self._platform)]
 
@@ -124,11 +117,7 @@
 
     def __init__(self, name):
         self._raw_value = name
-<<<<<<< HEAD
-        parsed = urlparse.urlparse(context.channel_alias)
-=======
-        parsed = urlparse(channel_prefix())
->>>>>>> 837c6d44
+        parsed = urlparse(context.channel_alias)
         self._scheme = parsed.scheme
         self._netloc = parsed.netloc
         self._path = join(parsed.path, name)
