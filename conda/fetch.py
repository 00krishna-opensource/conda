# (c) 2012-2015 Continuum Analytics, Inc. / http://continuum.io
# All Rights Reserved
#
# conda is distributed under the terms of the BSD 3-clause license.
# Consult LICENSE.txt or http://opensource.org/licenses/BSD-3-Clause.

from __future__ import print_function, division, absolute_import

import bz2
import hashlib
import json
import os
import sys
import warnings
from logging import getLogger
from os.path import basename, isdir, join

import requests

from conda import config
from conda.common.compat import itervalues
from conda.common.connection import CondaSession
from conda.common.download import (add_http_value_to_dict, dotlog_on_return, handle_proxy_407,
                                   download)
from conda.common.utils import memoized

log = getLogger(__name__)
dotlog = getLogger('dotupdate')
stdoutlog = getLogger('stdoutlog')
stderrlog = getLogger('stderrlog')

fail_unknown_host = False


def create_cache_dir():
    cache_dir = join(config.pkgs_dirs[0], 'cache')
    try:
        os.makedirs(cache_dir)
    except OSError:
        pass
    return cache_dir


def cache_fn_url(url):
    md5 = hashlib.md5(url.encode('utf-8')).hexdigest()
    return '%s.json' % (md5[:8],)


@dotlog_on_return("fetching repodata:")
def fetch_repodata(url, cache_dir=None, use_cache=False, session=None):
    if not config.ssl_verify:
        try:
            from requests.packages.urllib3.connectionpool import InsecureRequestWarning
        except ImportError:
            pass
        else:
            warnings.simplefilter('ignore', InsecureRequestWarning)

    session = session or CondaSession(ssl_verify=config.ssl_verify,
                                      proxy_servers=config.get_proxy_servers())

    cache_path = join(cache_dir or create_cache_dir(), cache_fn_url(url))
    try:
        with open(cache_path) as f:
            cache = json.load(f)
    except (IOError, ValueError):
        cache = {'packages': {}}

    if use_cache:
        return cache

    headers = {}
    if "_etag" in cache:
        headers["If-None-Match"] = cache["_etag"]
    if "_mod" in cache:
        headers["If-Modified-Since"] = cache["_mod"]

    try:
        resp = session.get(url + 'repodata.json.bz2',
                           headers=headers, proxies=session.proxies)
        resp.raise_for_status()
        if resp.status_code != 304:
            cache = json.loads(bz2.decompress(resp.content).decode('utf-8'))
            add_http_value_to_dict(resp, 'Etag', cache, '_etag')
            add_http_value_to_dict(resp, 'Last-Modified', cache, '_mod')

    except ValueError as e:
        raise RuntimeError("Invalid index file: %srepodata.json.bz2: %s" %
                           (config.remove_binstar_tokens(url), e))

    except requests.exceptions.HTTPError as e:
        if e.response.status_code == 407: # Proxy Authentication Required
            handle_proxy_407(url, session)
            # Try again
            return fetch_repodata(url, cache_dir=cache_dir,
                                  use_cache=use_cache, session=session)

        if e.response.status_code == 404:
            if url.startswith(config.DEFAULT_CHANNEL_ALIAS):
                msg = ('Could not find anaconda.org user %s' %
                   config.remove_binstar_tokens(url).split(
                        config.DEFAULT_CHANNEL_ALIAS)[1].split('/')[0])
            else:
                if url.endswith('/noarch/'): # noarch directory might not exist
                    return None
                msg = 'Could not find URL: %s' % config.remove_binstar_tokens(url)
        elif e.response.status_code == 403 and url.endswith('/noarch/'):
            return None

        elif (e.response.status_code == 401 and config.rc.get('channel_alias',
                        config.DEFAULT_CHANNEL_ALIAS) in url):
            # Note, this will not trigger if the binstar configured url does
            # not match the conda configured one.
            msg = ("Warning: you may need to login to anaconda.org again with "
                "'anaconda login' to access private packages(%s, %s)" %
                (config.hide_binstar_tokens(url), e))
            stderrlog.info(msg)
            return fetch_repodata(config.remove_binstar_tokens(url),
                                  cache_dir=cache_dir,
                                  use_cache=use_cache, session=session)

        else:
            msg = "HTTPError: %s: %s\n" % (e, config.remove_binstar_tokens(url))

        log.debug(msg)
        raise RuntimeError(msg)

    except requests.exceptions.SSLError as e:
        msg = "SSL Error: %s\n" % e
        stderrlog.info("SSL verification error: %s\n" % e)
        log.debug(msg)

    except requests.exceptions.ConnectionError as e:
        # requests isn't so nice here. For whatever reason, https gives this
        # error and http gives the above error. Also, there is no status_code
        # attribute here. We have to just check if it looks like 407.  See
        # https://github.com/kennethreitz/requests/issues/2061.
        if "407" in str(e): # Proxy Authentication Required
            handle_proxy_407(url, session)
            # Try again
            return fetch_repodata(url, cache_dir=cache_dir,
                                  use_cache=use_cache, session=session)

        msg = "Connection error: %s: %s\n" % (e, config.remove_binstar_tokens(url))
        stderrlog.info('Could not connect to %s\n' % config.remove_binstar_tokens(url))
        log.debug(msg)
        if fail_unknown_host:
            raise RuntimeError(msg)

    cache['_url'] = config.remove_binstar_tokens(url)
    try:
        with open(cache_path, 'w') as fo:
            json.dump(cache, fo, indent=2, sort_keys=True)
    except IOError:
        pass

    return cache or None


def add_unknown(index):
    for pkgs_dir in config.pkgs_dirs:
        if not isdir(pkgs_dir):
            continue
        for dn in os.listdir(pkgs_dir):
            fn = dn + '.tar.bz2'
            if fn in index:
                continue
            try:
                with open(join(pkgs_dir, dn, 'info', 'index.json')) as fi:
                    meta = json.load(fi)
            except IOError:
                continue
            if 'depends' not in meta:
                meta['depends'] = []
            log.debug("adding cached pkg to index: %s" % fn)
            index[fn] = meta

def add_pip_dependency(index):
    for info in itervalues(index):
        if (info['name'] == 'python' and
                    info['version'].startswith(('2.', '3.'))):
            info.setdefault('depends', []).append('pip')

@memoized
def fetch_index(channel_urls, use_cache=False, unknown=False):
    log.debug('channel_urls=' + repr(channel_urls))
    # pool = ThreadPool(5)
    index = {}
    stdoutlog.info("Fetching package metadata: ")
    session = CondaSession()
    for url in reversed(channel_urls):
        if config.allowed_channels and url not in config.allowed_channels:
            sys.exit("""
Error: URL '%s' not in allowed channels.

Allowed channels are:
  - %s
""" % (url, '\n  - '.join(config.allowed_channels)))

    try:
        import concurrent.futures
        from collections import OrderedDict

        repodatas = []
        with concurrent.futures.ThreadPoolExecutor(10) as executor:
            future_to_url = OrderedDict([(executor.submit(
                            fetch_repodata, url, use_cache=use_cache,
                            session=session), url)
                                         for url in reversed(channel_urls)])
            for future in future_to_url:
                url = future_to_url[future]
                repodatas.append((url, future.result()))
    except ImportError:
        # concurrent.futures is only available in Python 3
        repodatas = map(lambda url: (url, fetch_repodata(url,
                                     use_cache=use_cache, session=session)),
                        reversed(channel_urls))

    for url, repodata in repodatas:
        if repodata is None:
            continue
        new_index = repodata['packages']
        for info in itervalues(new_index):
            info['channel'] = url
        index.update(new_index)

    stdoutlog.info('\n')
    if unknown:
        add_unknown(index)
    if config.add_pip_as_python_dependency:
        add_pip_dependency(index)
    return index


def fetch_pkg(info, dst_dir=None, session=None):
    '''
    fetch a package given by `info` and store it into `dst_dir`
    '''
    if dst_dir is None:
        dst_dir = config.pkgs_dirs[0]

    session = session or CondaSession()

    fn = '%(name)s-%(version)s-%(build)s.tar.bz2' % info
    url = info['channel'] + fn
    log.debug("url=%r" % url)
    path = join(dst_dir, fn)

    download(url, path, session=session, md5=info['md5'], urlstxt=True,
             ssl_verify=config.ssl_verify, proxy_servers=config.get_proxy_servers())
    if info.get('sig'):
        from conda.signature import verify, SignatureError

        fn2 = fn + '.sig'
        url = (info['channel'] if info['sig'] == '.' else
               info['sig'].rstrip('/') + '/') + fn2
        log.debug("signature url=%r" % url)
        download(url, join(dst_dir, fn2), session=session, ssl_verify=config.ssl_verify,
                 proxy_servers=config.get_proxy_servers())
        try:
            if verify(path):
                return
        except SignatureError as e:
            sys.exit(str(e))
<<<<<<< HEAD
        sys.exit("Error: Signature for '%s' is invalid." % (basename(path)))
=======
        sys.exit("Error: Signature for '%s' is invalid." % (basename(path)))


def download(url, dst_path, session=None, md5=None, urlstxt=False,
             retries=None):
    pp = dst_path + '.part'
    dst_dir = dirname(dst_path)
    session = session or CondaSession()

    if not config.ssl_verify:
        try:
            from requests.packages.urllib3.connectionpool import InsecureRequestWarning
        except ImportError:
            pass
        else:
            warnings.simplefilter('ignore', InsecureRequestWarning)

    if retries is None:
        retries = RETRIES
    with Locked(dst_dir):
        try:
            resp = session.get(url, stream=True, proxies=session.proxies)
            resp.raise_for_status()
        except requests.exceptions.HTTPError as e:
            if e.response.status_code == 407: # Proxy Authentication Required
                handle_proxy_407(url, session)
                # Try again
                return download(url, dst_path, session=session, md5=md5,
                                urlstxt=urlstxt, retries=retries)
            msg = "HTTPError: %s: %s\n" % (e, url)
            log.debug(msg)
            raise RuntimeError(msg)

        except requests.exceptions.ConnectionError as e:
            # requests isn't so nice here. For whatever reason, https gives
            # this error and http gives the above error. Also, there is no
            # status_code attribute here.  We have to just check if it looks
            # like 407.
            # See: https://github.com/kennethreitz/requests/issues/2061.
            if "407" in str(e): # Proxy Authentication Required
                handle_proxy_407(url, session)
                # try again
                return download(url, dst_path, session=session, md5=md5,
                                urlstxt=urlstxt, retries=retries)
            msg = "Connection error: %s: %s\n" % (e, url)
            stderrlog.info('Could not connect to %s\n' % url)
            log.debug(msg)
            raise RuntimeError(msg)

        except IOError as e:
            raise RuntimeError("Could not open '%s': %s" % (url, e))

        size = resp.headers.get('Content-Length')
        if size:
            size = int(size)
            fn = basename(dst_path)
            getLogger('fetch.start').info((fn[:14], size))

        n = 0
        if md5:
            h = hashlib.new('md5')
        try:
            with open(pp, 'wb') as fo:
                more = True
                while more:
                    # Use resp.raw so that requests doesn't decode gz files
                    chunk  = resp.raw.read(2**14)
                    if not chunk:
                        more = False
                    try:
                        fo.write(chunk)
                    except IOError:
                        raise RuntimeError("Failed to write to %r." % pp)
                    if md5:
                        h.update(chunk)
                    # update n with actual bytes read
                    n = resp.raw.tell()
                    if size and 0 <= n <= size:
                        getLogger('fetch.update').info(n)
        except IOError as e:
            if e.errno == 104 and retries: # Connection reset by pee
                # try again
                log.debug("%s, trying again" % e)
                return download(url, dst_path, session=session, md5=md5,
                                urlstxt=urlstxt, retries=retries - 1)
            raise RuntimeError("Could not open %r for writing (%s)." % (pp, e))

        if size:
            getLogger('fetch.stop').info(None)

        if md5 and h.hexdigest() != md5:
            if retries:
                # try again
                log.debug("MD5 sums mismatch for download: %s (%s != %s), "
                          "trying again" % (url, h.hexdigest(), md5))
                return download(url, dst_path, session=session, md5=md5,
                                urlstxt=urlstxt, retries=retries - 1)
            raise RuntimeError("MD5 sums mismatch for download: %s (%s != %s)"
                               % (url, h.hexdigest(), md5))

        try:
            os.rename(pp, dst_path)
        except OSError as e:
            raise RuntimeError("Could not rename %r to %r: %r" %
                               (pp, dst_path, e))

        if urlstxt:
            try:
                with open(join(dst_dir, 'urls.txt'), 'a') as fa:
                    fa.write('%s\n' % url)
            except IOError:
                pass


class TmpDownload(object):
    """
    Context manager to handle downloads to a tempfile
    """
    def __init__(self, url, verbose=True):
        self.url = url
        self.verbose = verbose

    def __enter__(self):
        if '://' not in self.url:
            # if we provide the file itself, no tmp dir is created
            self.tmp_dir = None
            return self.url
        else:
            if self.verbose:
                from conda.console import setup_handlers
                setup_handlers()
            self.tmp_dir = tempfile.mkdtemp()
            dst = join(self.tmp_dir, basename(self.url))
            download(self.url, dst)
            return dst

    def __exit__(self, exc_type, exc_value, traceback):
        if self.tmp_dir:
            shutil.rmtree(self.tmp_dir)
>>>>>>> 53340eb0
<|MERGE_RESOLUTION|>--- conflicted
+++ resolved
@@ -262,146 +262,4 @@
                 return
         except SignatureError as e:
             sys.exit(str(e))
-<<<<<<< HEAD
-        sys.exit("Error: Signature for '%s' is invalid." % (basename(path)))
-=======
-        sys.exit("Error: Signature for '%s' is invalid." % (basename(path)))
-
-
-def download(url, dst_path, session=None, md5=None, urlstxt=False,
-             retries=None):
-    pp = dst_path + '.part'
-    dst_dir = dirname(dst_path)
-    session = session or CondaSession()
-
-    if not config.ssl_verify:
-        try:
-            from requests.packages.urllib3.connectionpool import InsecureRequestWarning
-        except ImportError:
-            pass
-        else:
-            warnings.simplefilter('ignore', InsecureRequestWarning)
-
-    if retries is None:
-        retries = RETRIES
-    with Locked(dst_dir):
-        try:
-            resp = session.get(url, stream=True, proxies=session.proxies)
-            resp.raise_for_status()
-        except requests.exceptions.HTTPError as e:
-            if e.response.status_code == 407: # Proxy Authentication Required
-                handle_proxy_407(url, session)
-                # Try again
-                return download(url, dst_path, session=session, md5=md5,
-                                urlstxt=urlstxt, retries=retries)
-            msg = "HTTPError: %s: %s\n" % (e, url)
-            log.debug(msg)
-            raise RuntimeError(msg)
-
-        except requests.exceptions.ConnectionError as e:
-            # requests isn't so nice here. For whatever reason, https gives
-            # this error and http gives the above error. Also, there is no
-            # status_code attribute here.  We have to just check if it looks
-            # like 407.
-            # See: https://github.com/kennethreitz/requests/issues/2061.
-            if "407" in str(e): # Proxy Authentication Required
-                handle_proxy_407(url, session)
-                # try again
-                return download(url, dst_path, session=session, md5=md5,
-                                urlstxt=urlstxt, retries=retries)
-            msg = "Connection error: %s: %s\n" % (e, url)
-            stderrlog.info('Could not connect to %s\n' % url)
-            log.debug(msg)
-            raise RuntimeError(msg)
-
-        except IOError as e:
-            raise RuntimeError("Could not open '%s': %s" % (url, e))
-
-        size = resp.headers.get('Content-Length')
-        if size:
-            size = int(size)
-            fn = basename(dst_path)
-            getLogger('fetch.start').info((fn[:14], size))
-
-        n = 0
-        if md5:
-            h = hashlib.new('md5')
-        try:
-            with open(pp, 'wb') as fo:
-                more = True
-                while more:
-                    # Use resp.raw so that requests doesn't decode gz files
-                    chunk  = resp.raw.read(2**14)
-                    if not chunk:
-                        more = False
-                    try:
-                        fo.write(chunk)
-                    except IOError:
-                        raise RuntimeError("Failed to write to %r." % pp)
-                    if md5:
-                        h.update(chunk)
-                    # update n with actual bytes read
-                    n = resp.raw.tell()
-                    if size and 0 <= n <= size:
-                        getLogger('fetch.update').info(n)
-        except IOError as e:
-            if e.errno == 104 and retries: # Connection reset by pee
-                # try again
-                log.debug("%s, trying again" % e)
-                return download(url, dst_path, session=session, md5=md5,
-                                urlstxt=urlstxt, retries=retries - 1)
-            raise RuntimeError("Could not open %r for writing (%s)." % (pp, e))
-
-        if size:
-            getLogger('fetch.stop').info(None)
-
-        if md5 and h.hexdigest() != md5:
-            if retries:
-                # try again
-                log.debug("MD5 sums mismatch for download: %s (%s != %s), "
-                          "trying again" % (url, h.hexdigest(), md5))
-                return download(url, dst_path, session=session, md5=md5,
-                                urlstxt=urlstxt, retries=retries - 1)
-            raise RuntimeError("MD5 sums mismatch for download: %s (%s != %s)"
-                               % (url, h.hexdigest(), md5))
-
-        try:
-            os.rename(pp, dst_path)
-        except OSError as e:
-            raise RuntimeError("Could not rename %r to %r: %r" %
-                               (pp, dst_path, e))
-
-        if urlstxt:
-            try:
-                with open(join(dst_dir, 'urls.txt'), 'a') as fa:
-                    fa.write('%s\n' % url)
-            except IOError:
-                pass
-
-
-class TmpDownload(object):
-    """
-    Context manager to handle downloads to a tempfile
-    """
-    def __init__(self, url, verbose=True):
-        self.url = url
-        self.verbose = verbose
-
-    def __enter__(self):
-        if '://' not in self.url:
-            # if we provide the file itself, no tmp dir is created
-            self.tmp_dir = None
-            return self.url
-        else:
-            if self.verbose:
-                from conda.console import setup_handlers
-                setup_handlers()
-            self.tmp_dir = tempfile.mkdtemp()
-            dst = join(self.tmp_dir, basename(self.url))
-            download(self.url, dst)
-            return dst
-
-    def __exit__(self, exc_type, exc_value, traceback):
-        if self.tmp_dir:
-            shutil.rmtree(self.tmp_dir)
->>>>>>> 53340eb0
+        sys.exit("Error: Signature for '%s' is invalid." % (basename(path)))