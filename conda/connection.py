--- conflicted
+++ resolved
@@ -28,11 +28,7 @@
 from .compat import StringIO
 from .exceptions import AuthenticationError
 from .utils import gnu_get_libc_version
-<<<<<<< HEAD
-from conda.common.disk import backoff_unlink
-=======
 from conda.common.disk import rm_rf
->>>>>>> 2dd399d8
 
 RETRIES = 3
 
