--- conflicted
+++ resolved
@@ -88,11 +88,6 @@
 
     # install conda-build test dependencies
     conda install -y -q pytest pytest-cov pytest-timeout mock
-<<<<<<< HEAD
-    python -m pip install pytest-capturelog pytest-mock
-    conda install -y -q anaconda-client numpy
-=======
->>>>>>> af75b20f
     conda install -y -q -c conda-forge perl pytest-xdist
     conda install -y -q anaconda-client numpy
 
